--- conflicted
+++ resolved
@@ -288,12 +288,10 @@
         <name>gas_4</name>
         <type>TYPE_GAS</type>
       </artifact>
-<<<<<<< HEAD
       <artifact>
         <name>gas_5</name>
         <type>TYPE_GAS</type>
       </artifact>
-=======
 
       <artifact>
         <name>helmet_1</name>
@@ -328,8 +326,6 @@
         <name>rope_4</name>
         <type>TYPE_ROPE</type>
       </artifact>
-
->>>>>>> 9132c0c5
     </plugin>
   </plugin>
 
