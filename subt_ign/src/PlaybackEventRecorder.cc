/*
 * Copyright (C) 2020 Open Source Robotics Foundation
 *
 * Licensed under the Apache License, Version 2.0 (the "License");
 * you may not use this file except in compliance with the License.
 * You may obtain a copy of the License at
 *
 *     http://www.apache.org/licenses/LICENSE-2.0
 *
 * Unless required by applicable law or agreed to in writing, software
 * distributed under the License is distributed on an "AS IS" BASIS,
 * WITHOUT WARRANTIES OR CONDITIONS OF ANY KIND, either express or implied.
 * See the License for the specific language governing permissions and
 * limitations under the License.
 *
*/

#include <yaml-cpp/yaml.h>

#include <ignition/msgs/boolean.pb.h>
#include <ignition/msgs/pose.pb.h>
#include <ignition/msgs/stringmsg.pb.h>
#include <ignition/msgs/time.pb.h>
#include <ignition/msgs/Utility.hh>

#include <ignition/transport/log/Log.hh>

#include <list>
#include <mutex>
#include <set>

#include <ignition/common/Console.hh>
#include <ignition/plugin/Register.hh>

#include <ignition/gazebo/components/Model.hh>
#include <ignition/gazebo/components/Name.hh>
#include <ignition/gazebo/components/ParentEntity.hh>
#include <ignition/gazebo/components/Pose.hh>
#include <ignition/gazebo/components/Sensor.hh>
#include <ignition/gazebo/components/Static.hh>
#include <ignition/gazebo/components/World.hh>
#include <ignition/gazebo/Conversions.hh>
#include <ignition/gazebo/EntityComponentManager.hh>
#include <ignition/gazebo/Events.hh>
#include <ignition/gazebo/Util.hh>

#include <ignition/transport/Node.hh>


#include "PlaybackEventRecorder.hh"

IGNITION_ADD_PLUGIN(
    subt::PlaybackEventRecorder,
    ignition::gazebo::System,
    subt::PlaybackEventRecorder::ISystemConfigure,
    subt::PlaybackEventRecorder::ISystemPreUpdate,
    subt::PlaybackEventRecorder::ISystemPostUpdate)

namespace subt
{
  /// \brief Data structure to store event info
  class Event
  {
    /// \brief Event id
    public: unsigned int id;

    /// \brief Type of event
    public: std::string type;

    /// \brief Time of event in seconds
    public: double time = 0;

    /// \brief Robot associated with the event
    public: std::string robot;

    /// \brief For "detect" event type only - the detector of the event
    public: std::string detector;

    /// \brief For "detect" event type only - the state of the event,
    /// e.g. enter / exit
    public: std::string state;

    /// \brief Model associated with this event
    public: std::string model;

    /// \brief Extra typpe info associate with event
    public: std::string extra;

    /// \brief Start time for recording video
    public: double startRecordTime = 0;

    /// \brief End time for recording video
    public: double endRecordTime = 0;
  };

  /// \brief Playback recording state
  enum State
  {
    /// \brief Idle
    IDLE = 0,

    /// \brief Seek log to time of event
    SEEK_EVENT = 1,

    /// \brief Seek log to time before event
    SEEK_BEGIN = 2,

    /// \brief Recording in progress
    RECORDING = 3,
  };

  /// \brief Camera modes when recording
  enum CameraMode
  {
    /// \brief Static camera pose
    STATIC_CAMERA = 0,

    /// \brief Camera follows robot
    FOLLOW_CAMERA = 1
  };
}

using namespace ignition;
using namespace gazebo;
using namespace systems;
using namespace subt;

/// \brief Private data class for PlaybackEventRecorder
class subt::PlaybackEventRecorderPrivate
{
  /// \brief Seek to time in log playback
  /// \param[in] _t Time in sim seconds
  public: void Seek(double _t);

  /// \brief Move gui camera to pose
  /// \param[in] _pose Pose to move to
  public: void MoveTo(const math::Pose3d &_pose);

  /// \brief Move gui camera to entity
  /// \param[in] _entity Entity to move to
  public: void MoveTo(const std::string &_entity);

  /// \brief Move gui camera to follow entity
  /// \param[in] _entity Entity to follow
  public: void Follow(const std::string &_entity);

  /// \brief Start/stop video recording
  /// \param[in] _record True to start, false to stop
  public: void Record(bool _record);

  /// \brief Spawn a light
  public: void SpawnLight();

  /// \brief Callback for a video recorder stats msg
  /// \param[in] _msg Message containing video recorder stats
  public: void OnRecorderStats(const msgs::Time &_msg);

  /// \brief Recorder stats msg.
  public: msgs::Time recorderStatsMsg;

  /// \brief Mutex to protect recorder stats msg.
  public: std::mutex recorderStatsMutex;

  /// \brief Ignition Transport node.
  public: transport::Node node;

  /// \brief Name of the world stored in the log
  public: std::string logWorldName;

  /// \brief True to spawn light on playback
  public: bool spawnLight = false;

  /// \brief True to make camera follow robot instead of staying in fixed
  /// position
  public: bool cameraFollow = false;

  /// \brief True if camera is currently following the target
  public: bool cameraFollowing = false;

  /// \brief True if entity (that the camera is asked to follow) exists in
  /// the world
  public: bool entityExists = false;

  /// \brief Time when system is loaded
  public: std::chrono::time_point<std::chrono::system_clock> loadTime;

  /// \brief If scene has been initialized
  public: bool started = false;

  /// \brief Indicate if the system requested to wait for certain amount of
  /// time (real time) before continuing to the playback recording process.
  /// This is needed for example to wait until the gui camera has arrived at
  /// the specified pose
  public: bool waiting = false;

  /// \brief Wait for scene to be created on the gui side
  public: bool waitForScene = false;

  /// \brief Start of wait time in wall clock time
  public: std::chrono::time_point<std::chrono::system_clock> waitStartTime;

  /// \brief Auto exit when log playback recording ends
  public: bool exitOnFinish = false;

  /// \brief Pointer to the event manager
  public: EventManager *eventManager{nullptr};

  /// \brief current event being recorded.
  public: Event event;

  /// \brief Path to the directory containing the state log file
  public: std::string logPath;

  /// \brief A list of events to record
  public: std::list<Event> events;

  /// \brief Move to pose service name
  public: std::string moveToPoseService;

  /// \brief Move to service name
  public: std::string moveToService;

  /// \brief Move to service name
  public: std::string followService;

  /// \brief Seek service name
  public: std::string seekService;

  /// \brief Time when video recording stop request is made
  public: std::chrono::time_point<std::chrono::system_clock> recordStopTime;

  /// \brief Video record service name
  public: std::string videoRecordService;

  /// \brief Video encoding format
  public: std::string videoFormat{"mp4"};

  /// \brief Filename of temp video recording
  public: std::string tmpVideoFilename =
      "tmp_video_recording." + this->videoFormat;

  /// \brief Request to stop video recording
  public: bool recordStopRequested{false};

  /// \brief Current state of the system
  public: State state = IDLE;

  /// \brief A map of event type to its start and end recording time
  public: std::map<std::string, std::pair<double, double>> eventRecordDuration;

  /// \brief A map of event type to the camera mode
  public: std::map<std::string, CameraMode> eventCameraMode;

  /// \brief Unique dynamic rock models
  public: std::set<std::string> uniqueRockModels;

  /// \brief Dynamic rock pose
  public: std::map<std::string, math::Pose3d> rockModelPose;

  /// \brief A list of unique detectors
  public: std::set<std::string> detectors;

  /// \brief A list of unique robots
  public: std::set<std::string> robotNames;

  /// \brief Number of robots
  public: unsigned int robotCount = 0;

  /// \brief total duration of the run in sim time
  public: unsigned int logEndTime = 0;

  /// \brief Time when all robots have been spawned
  public: double robotsSpawnTime = 0;

  /// \brief Time to append to the end of record time
  public: double endTimeBuffer = 0;

  /// \brief True if recorder needs to catch up on recording so it
  /// does not lag behind too much
  public: bool catchupOnRecording = false;
};

/////////////////////////////////////////////
PlaybackEventRecorder::PlaybackEventRecorder()
  : dataPtr(new PlaybackEventRecorderPrivate)
{
  // set up event types and recording duration:
  //   * robot deployed a marsupial child (follow camera)
  //   * robot deployed a breadcrumb (follow camera)
  //   * robot flipped over (follow camera)
  //   * robot enter proximity of artifact (follow camera)
  //   * robot exited staging area (static camera)
  //   * robot triggered rock fall (static camera)
  this->dataPtr->eventRecordDuration["detach"] = std::make_pair(60, 120);
  this->dataPtr->eventRecordDuration["breadcrumb_deploy"] =
      std::make_pair(60, 120);
  this->dataPtr->eventRecordDuration["flip"] = std::make_pair(120, 30);
  this->dataPtr->eventRecordDuration["detect"] = std::make_pair(60, 60);
  this->dataPtr->eventRecordDuration["rock_fall"] = std::make_pair(60, 120);

  this->dataPtr->eventCameraMode["detach"] = FOLLOW_CAMERA;
  this->dataPtr->eventCameraMode["breadcrumb_deploy"] = FOLLOW_CAMERA;
  this->dataPtr->eventCameraMode["flip"] = FOLLOW_CAMERA;
  // detect event type - follow for artifacts
  // There is a special check added later to use static camera for staging area
  this->dataPtr->eventCameraMode["detect"] = FOLLOW_CAMERA;
  this->dataPtr->eventCameraMode["rock_fall"] = STATIC_CAMERA;

  // breadcrumb and flip events no longer needed
  this->dataPtr->detectors.insert("staging_area");

  // artifact proximity events no longer needed
  this->dataPtr->detectors.insert("backpack");
  this->dataPtr->detectors.insert("phone");
  this->dataPtr->detectors.insert("rescue_randy");
  this->dataPtr->detectors.insert("rope");
  this->dataPtr->detectors.insert("helmet");

  // region of interest events - decision, vertical, elevation
  this->dataPtr->detectors.insert("tile");
}

/////////////////////////////////////////////
PlaybackEventRecorder::~PlaybackEventRecorder()
{
}

//////////////////////////////////////////////////
void PlaybackEventRecorder::Configure(const ignition::gazebo::Entity &,
                           const std::shared_ptr<const sdf::Element> &_sdf,
                           ignition::gazebo::EntityComponentManager &/*_ecm*/,
                           ignition::gazebo::EventManager &_eventMgr)
{
  // Ugly, but needed because the sdf::Element::GetElement is not a const
  // function and _sdf is a const shared pointer to a const sdf::Element.
  auto ptr = const_cast<sdf::Element *>(_sdf.get());

  if (!_sdf->HasElement("log_path"))
  {
    ignerr << "Unable to load events.yml file. <log_path> not specified."
           << std::endl;
    return;
  }

  if (_sdf->HasElement("exit_on_finish"))
  {
    this->dataPtr->exitOnFinish = ptr->Get<bool>("exit_on_finish");
  }

  if (!_sdf->HasElement("log_path"))
  {
    ignerr << "Unable to record playback video. "
           << "Please specify 'log_path'." << std::endl;
    return;
  }

  if (_sdf->HasElement("spawn_light"))
  {
    this->dataPtr->spawnLight = ptr->Get<bool>("spawn_light");
  }

  const sdf::ElementPtr logPathElem = ptr->GetElement("log_path");
  this->dataPtr->logPath = logPathElem->Get<std::string>();

  // load run.yml
  YAML::Node runNode = YAML::LoadFile(
      common::joinPaths(this->dataPtr->logPath, "run.yml"));

  // parse number of robots
  this->dataPtr->robotCount = runNode["robot_count"].as<unsigned int>();

  // get total duration of log
  std::unique_ptr<transport::log::Log> log =
      std::make_unique<transport::log::Log>();
  std::string dbPath =
      common::joinPaths(this->dataPtr->logPath, "state.tlog");
  if (!log->Open(dbPath))
  {
    ignerr << "Failed to open log file [" << dbPath << "]" << std::endl;
  }
  this->dataPtr->logEndTime =
      std::chrono::duration_cast<std::chrono::seconds>(
      log->EndTime()).count();

  // load events.yml
  YAML::Node node = YAML::LoadFile(
      common::joinPaths(this->dataPtr->logPath, "events.yml"));

  // staging area event - there should be one in each playback
  // record video until last robot exists staging area
  Event stagingAreaEvent;
  stagingAreaEvent.type = "detect";
  stagingAreaEvent.detector = "staging_area";
  stagingAreaEvent.time = 0;
  stagingAreaEvent.state = "exit";
  stagingAreaEvent.startRecordTime = 0;
  stagingAreaEvent.endRecordTime = 60;
  std::map<std::string, double> stagingAreaEventTime;

  // parse and store the list of events
  for (const auto &n : node)
  {
    std::string type = n["type"].as<std::string>();
    auto it = this->dataPtr->eventRecordDuration.find(type);
    if (it == this->dataPtr->eventRecordDuration.end())
       continue;

    Event e;
    e.type = type;
    e.time = n["time_sec"].as<double>();

    // check for detect event type and record videos only for detectors that we
    // are interested in.
    // Currently only interested in staging area event
    if (type == "detect")
    {
      std::string detector;
      std::string state;
      if (auto detectorParam = n["detector"])
      {
        // filter detector events to the list defined in this->dataPtr->detector
        detector = detectorParam.as<std::string>();
        bool validDetector = false;
        for (const auto &d : this->dataPtr->detectors)
        {
          if (detector.find(d) != std::string::npos)
          {
            validDetector = true;
            break;
          }
        }
        if (!validDetector)
          continue;
      }
      else
        continue;

      if (auto stateParam = n["state"])
      {
        state = stateParam.as<std::string>();
      }
      else
      {
        continue;
      }

      // Get the time when the last robot exits the staging area
      // take into accout that some robots may never leave, in which case
      // record until the last unique robot exit event
      if (detector == "staging_area")
      {
        if (state == "exit" && stagingAreaEventTime.size() <
            this->dataPtr->robotCount)
        {
          std::string robot = n["robot"].as<std::string>();
          double time = n["time_sec"].as<double>();
          if (stagingAreaEventTime.find(robot) == stagingAreaEventTime.end())
          {
            stagingAreaEventTime[robot] = time;
            if (time > stagingAreaEvent.time)
            {
              stagingAreaEvent.time = time;
              stagingAreaEvent.robot = robot;
              stagingAreaEvent.endRecordTime = time + it->second.second;
            }
          }
        }
        // continue because we don't need to store every staging area detector
        // event in the list. There should only be one, which we manually push
        // into the events list later
        continue;
      }

      if (auto extraParam = n["extra"])
      {
        if (auto extraTypeParam = extraParam["type"])
        {
          e.extra = extraTypeParam.as<std::string>();
        }
      }

      e.detector = detector;
    }

    // for rock fall events, we need to check the corresponding performer
    // detector events to get the robot associated with this event
    if (type == "rock_fall")
    {
      std::string model = n["model"].as<std::string>();
      std::string suffix = model.substr(model.rfind("_"));
      for (const auto &ev : node)
      {
        if (ev["type"].as<std::string>() == "detect" &&
            math::equal(ev["time_sec"].as<double>(), e.time) &&
            ev["detector"].as<std::string>().find("rockfall" + suffix)
            != std::string::npos)
        {
          e.robot = ev["robot"].as<std::string>();
          e.model = model;
          this->dataPtr->uniqueRockModels.insert(model);
          break;
        }
      }
    }
    else
    {
      e.robot = n["robot"].as<std::string>();
    }

    if (n["id"])
      e.id = n["id"].as<unsigned int>();
    else
      e.id = this->dataPtr->events.size();

    e.startRecordTime = std::max(e.time - it->second.first, 0.0);
    e.endRecordTime = e.time + it->second.second;
    this->dataPtr->events.push_back(e);
  }

  // merge artifact proximity detector events
  // we don't want to record mulitple videos for each artifact detector event
  // If mulitple events occurred for the same robot and artifact within some
  // time period, then merge the events
  double maxTimeDiff = 60.0;
  std::set<unsigned int> toRemove;
  for (auto it = this->dataPtr->events.begin();
      it != this->dataPtr->events.end(); ++it)
  {
    auto &e = *it;
    if (toRemove.find(e.id) != toRemove.end())
      continue;
    if (e.type != "detect")
      continue;
    // merge current event with other detector events for the same robot
    // if time difference between the two is less than maxTimeDiff
    for (auto it2 = std::next(it, 1); it2 != this->dataPtr->events.end();
        ++it2)
    {
      auto &e2 = *it2;
      if (e2.type == "detect" && e2.robot == e.robot &&
          e2.detector == e.detector && e2.extra == e.extra)
      {
        double dt = e2.startRecordTime - e.startRecordTime;
        if (dt < maxTimeDiff && dt >= 0)
        {
          e.endRecordTime = e2.endRecordTime;
          toRemove.insert(e2.id);
        }
      }
    }
  }
  // remove events that were merged and marked for removal
  this->dataPtr->events.remove_if(
      [&toRemove](Event &e) {return toRemove.find(e.id) != toRemove.end();});

  // append buffer time to the end
  for (auto &e : this->dataPtr->events)
    e.endRecordTime += this->dataPtr->endTimeBuffer;
  stagingAreaEvent.endRecordTime += this->dataPtr->endTimeBuffer;

  // add the staging area event
<<<<<<< HEAD
//  if (!stagingAreaEventTime.empty())
//    this->dataPtr->events.push_front(stagingAreaEvent);
=======
  if (!stagingAreaEventTime.empty())
    this->dataPtr->events.push_back(stagingAreaEvent);
>>>>>>> a56cd9a8

  // don't do anything if there are no events
  if (this->dataPtr->events.empty())
  {
    std::cout << "No events to record: " << std::endl;
    return;
  }
  std::cout << "Events to record: " << std::endl;
  for (const auto &e : this->dataPtr->events)
  {
    std::cout << "Event: " << std::endl;
    std::cout << "  type: " << e.type << std::endl;
    std::cout << "  robot: " << e.robot << std::endl;
    std::cout << "  time: " << e.time << std::endl;
    std::cout << "  detector: " << ((e.detector.empty()) ? "N/A" : e.detector)
              << std::endl;
    std::cout << "  state: " << ((e.state.empty()) ? "N/A" : e.state)
              << std::endl;
    std::cout << "  model: " << ((e.model.empty()) ? "N/A" : e.model)
              << std::endl;
    std::cout << "  extra: " << ((e.extra.empty()) ? "N/A" : e.extra)
              << std::endl;
    std::cout << "  start time: " << e.startRecordTime << std::endl;
    std::cout << "  end time: " << e.endRecordTime << std::endl;

  }

  this->dataPtr->eventManager = &_eventMgr;

  // For move to service requests
  this->dataPtr->moveToPoseService = "/gui/move_to/pose";
  this->dataPtr->moveToService = "/gui/move_to";

  // For follow service requests
  this->dataPtr->followService = "/gui/follow";

  // For video record requests
  this->dataPtr->videoRecordService = "/gui/record_video";

  this->dataPtr->node.Subscribe("/gui/record_video/stats",
      &PlaybackEventRecorderPrivate::OnRecorderStats, this->dataPtr.get());


  this->dataPtr->loadTime = std::chrono::system_clock::now();
}

//////////////////////////////////////////////////
void PlaybackEventRecorder::PreUpdate(
    const ignition::gazebo::UpdateInfo &/*_info*/,
    ignition::gazebo::EntityComponentManager &/*_ecm*/)
{
}

//////////////////////////////////////////////////
void PlaybackEventRecorder::PostUpdate(
    const ignition::gazebo::UpdateInfo &_info,
    const ignition::gazebo::EntityComponentManager &_ecm)
{
  if (this->dataPtr->state == IDLE &&
      this->dataPtr->events.empty())
  {
    if (this->dataPtr->exitOnFinish)
      exit(0);
    return;
  }

  // Get world name recorded in log
  if (this->dataPtr->logWorldName.empty())
  {
    _ecm.Each<components::World, components::Name>(
        [&](const Entity & /*_entity*/,
          const components::World *,
          const components::Name *_name)->bool
        {
          this->dataPtr->logWorldName = _name->Data();
          return true;
        });
  }

  // Get rock fall model pose. Stop looking once we have the pose
  // for all unique dynamic rocks models
  if (this->dataPtr->rockModelPose.size() <
      this->dataPtr->uniqueRockModels.size())
  {
    _ecm.Each<components::Model, components::Name, components::Pose,
        components::Static>(
        [&](const Entity & /*_entity*/,
          const components::Model *,
          const components::Name *_name,
          const components::Pose *_pose,
          const components::Static *)->bool
        {
          std::string rockName = _name->Data();
          if (this->dataPtr->rockModelPose.find(rockName)
              == this->dataPtr->rockModelPose.end())
          {
            this->dataPtr->rockModelPose[rockName] = _pose->Data();
          }
          return true;
        });
  }

  // wait for a few seconds before doing anything
  std::chrono::time_point<std::chrono::system_clock> t =
      std::chrono::system_clock::now();
  if (t - this->dataPtr->loadTime < std::chrono::seconds(5))
    return;

  int64_t s, ns;
  std::tie(s, ns) = ignition::math::durationToSecNsec(_info.simTime);

  int64_t rs, rns;
  std::tie(rs, rns) = ignition::math::durationToSecNsec(_info.realTime);

  // step the sim for a few seconds for scene to load on gui side
  if (!this->dataPtr->started)
  {
    if (_info.paused)
      this->dataPtr->eventManager->Emit<events::Pause>(false);

    // look for robots
    _ecm.Each<gazebo::components::Sensor,
              gazebo::components::ParentEntity>(
        [&](const gazebo::Entity &,
            const gazebo::components::Sensor *,
            const gazebo::components::ParentEntity *_parent) -> bool
        {

          // Get the model. We are assuming that a sensor is attached to
          // a link.
          auto model = _ecm.Component<gazebo::components::ParentEntity>(
              _parent->Data());

          if (model)
          {
            auto mName =
              _ecm.Component<gazebo::components::Name>(model->Data());
            if (this->dataPtr->robotNames.find(mName->Data()) ==
                this->dataPtr->robotNames.end())
              this->dataPtr->robotNames.insert(mName->Data());
          }

          return true;
        });

    // wait for robots to spawn
    if (s < 60 && this->dataPtr->robotNames.size() < this->dataPtr->robotCount)
    {
      static bool informed = false;
      if (!informed)
      {
        ignmsg << "Waiting for robots to spawn" << std::endl;
        informed = true;
      }
      return;
    }
    else if (this->dataPtr->robotsSpawnTime <= 0)
    {
      this->dataPtr->robotsSpawnTime = s;
    }

    // robots have spawned, now wait for the initial levels to load
    if (s < this->dataPtr->robotsSpawnTime + 15.0)
    {
      static bool informed = false;
      if (!informed)
      {
        ignmsg << "Waiting for levels to load" << std::endl;
        informed = true;
      }

      return;
    }

    this->dataPtr->started = true;
  }

  // idle state - get next event
  if (this->dataPtr->state == IDLE)
  {
    if (this->dataPtr->events.empty())
    {
      if (this->dataPtr->exitOnFinish)
        exit(0);
      return;
    }

    // get next event to record
    this->dataPtr->event = this->dataPtr->events.front();
    this->dataPtr->events.pop_front();

    // set camera mode
    auto cameraMode = this->dataPtr->eventCameraMode[this->dataPtr->event.type];
    this->dataPtr->cameraFollow = (cameraMode == FOLLOW_CAMERA) &&
        (this->dataPtr->event.detector != "staging_area");

    ignmsg << "Playing event: " << this->dataPtr->event.startRecordTime << " "
           << this->dataPtr->event.type << " "
           << (this->dataPtr->event.detector.empty() ?
               "" : this->dataPtr->event.detector) << " "
           << (this->dataPtr->event.model.empty() ?
               "" : this->dataPtr->event.model) << " "
           << (this->dataPtr->event.extra.empty() ?
               "" : this->dataPtr->event.extra) << " "
           << this->dataPtr->event.robot<< std::endl;

    this->dataPtr->Seek(this->dataPtr->event.startRecordTime);
    this->dataPtr->state = SEEK_BEGIN;
    ignmsg << "State: Transitioning to SEEK_BEGIN" <<  std::endl;
    return;
  }

  // seek event state - seek to time of event and get robot pose so we can
  // move camera to a pose where the event occurred
//   if (this->dataPtr->state == SEEK_EVENT)
//   {
//     // time of event - find robot and set up camera
//     if (s == static_cast<int>(this->dataPtr->event.time))
//     {
//       // wait for a few real time seconds after arriving at time of event
//       if (!this->dataPtr->waiting)
//       {
//         this->dataPtr->eventManager->Emit<events::Pause>(true);
//         this->dataPtr->waiting = true;
//         this->dataPtr->waitStartTime = std::chrono::system_clock::now();
//         return;
//       }
//       else if (t - this->dataPtr->waitStartTime > std::chrono::seconds(5))
//       {
//         this->dataPtr->waiting = false;
//         this->dataPtr->eventManager->Emit<events::Pause>(false);
//       }
//       else
//       {
//         return;
//       }
//
//       // get pose of robot for the current event
//       auto entity = _ecm.EntityByComponents(
//           components::Name(this->dataPtr->event.robot),
//           components::Model());
//       if (entity == kNullEntity)
//       {
//         ignerr << "Unable to record event. Failed to get robot with name: "
//                << this->dataPtr->event.robot << std::endl;
//         this->dataPtr->state = IDLE;
//         return;
//       }
//
//       auto poseComp = _ecm.Component<components::Pose>(entity);
//       if (!poseComp)
//       {
//         ignerr << "Unable to record event. Failed to get pose for robot: "
//                << this->dataPtr->event.robot << std::endl;
//         this->dataPtr->state = IDLE;
//         return;
//       }
//
//       math::Pose3d pose = poseComp->Data();
//
//       // rock fall event: move camera to some offset above rock fall model and
//       // orient it to face down
//       if (this->dataPtr->event.type == "rock_fall")
//       {
//         auto it = this->dataPtr->rockModelPose.find(this->dataPtr->event.model);
//         if (it != this->dataPtr->rockModelPose.end())
//         {
//           math::Pose3d p = it->second;
//           p.Pos() += math::Vector3d(-12.5, -12.5, 5.5);
//           p.Rot() = math::Quaterniond(0, 0.4, IGN_PI/4.0);
//           this->dataPtr->MoveTo(p);
//         }
//         else
//         {
//           this->dataPtr->MoveTo(this->dataPtr->event.robot);
//         }
//       }
//       // staging area event: move camera to somewhere above the staging area
//       // looking down at all the robots
//       else if (this->dataPtr->event.type == "detect" &&
//           this->dataPtr->event.detector == "staging_area")
//       {
//         math::Pose3d p(-3.5, 0, 5, 0, 0.4, 0);
//         this->dataPtr->MoveTo(p);
//       }
//       // all other events: move gui camera to robot for now
//       else
//       {
//         this->dataPtr->MoveTo(this->dataPtr->event.robot);
//       }
//
//       // seek to a time x min before the event.
//       this->dataPtr->Seek(this->dataPtr->event.startRecordTime);
//       this->dataPtr->state = SEEK_BEGIN;
//       ignmsg << "State: Transitioning to SEEK_BEGIN" <<  std::endl;
//     }
//
//     return;
//   }

  // seek begin state - seek playback to x min before the event and start
  // recording
  if (this->dataPtr->state == SEEK_BEGIN)
  {
    if (s == static_cast<int>(this->dataPtr->event.startRecordTime))
    {
      // wait for a few real time seconds after arriving at time before event
      if (!this->dataPtr->waiting)
      {
        this->dataPtr->eventManager->Emit<events::Pause>(true);
        this->dataPtr->waiting = true;
        this->dataPtr->waitStartTime = std::chrono::system_clock::now();
        return;
      }
      else if (t - this->dataPtr->waitStartTime > std::chrono::seconds(5))
      {
        this->dataPtr->waiting = false;
        this->dataPtr->eventManager->Emit<events::Pause>(false);
      }
      else
      {
        return;
      }

      // spawn a light if needed
      // we need to spawn a light on every seek event because new entities
      // that get spawned in playback are removed when jumping back in time
      if (this->dataPtr->spawnLight)
      {
        auto lightEntity = _ecm.EntityByComponents(
            components::Name("spawned_light"));
        if (lightEntity == kNullEntity)
          this->dataPtr->SpawnLight();
      }

      // if in camera follow mode, reset entity exists values so we can do
      // check to make sure the entity exists first before asking the gui
      // camera to follow it
      if (this->dataPtr->cameraFollow)
      {
        this->dataPtr->entityExists = false;
        this->dataPtr->cameraFollowing = false;
      }
      // static camera mode
      else
      {
        // rock fall event: move camera to some offset above rock fall model and
        // orient it to face down
        if (this->dataPtr->event.type == "rock_fall")
        {
          auto it = this->dataPtr->rockModelPose.find(this->dataPtr->event.model);
          if (it != this->dataPtr->rockModelPose.end())
          {
            math::Pose3d p = it->second;
            p.Pos() += math::Vector3d(-12.5, -12.5, 5.5);
            p.Rot() = math::Quaterniond(0, 0.4, IGN_PI/4.0);
            this->dataPtr->MoveTo(p);
          }
          else
          {
            ignerr << "Unable to move camera to dynamic rock model: "
                   << this->dataPtr->event.model << std::endl;
          }
        }
        // staging area event: move camera to somewhere above the staging area
        // looking down at all the robots
        else if (this->dataPtr->event.type == "detect" &&
            this->dataPtr->event.detector == "staging_area")
        {
          math::Pose3d p(-3.5, 0, 5, 0, 0.4, 0);
          this->dataPtr->MoveTo(p);
        }
      }

      this->dataPtr->waitForScene = true;
      this->dataPtr->state = RECORDING;
      ignmsg << "State: Transitioning to RECORDING" <<  std::endl;
    }
  }

  // recording state - record video to disk until y min after time of event
  if (this->dataPtr->state == RECORDING)
  {
    // pause and wait a few seconds for scene to initialize on gui
    if (this->dataPtr->waitForScene)
    {
      if (!this->dataPtr->waiting)
      {
        this->dataPtr->waitStartTime = t;
        this->dataPtr->waiting = true;
      }
      // play for a small period of time to get scene state msg over to gui
      else if (t - this->dataPtr->waitStartTime > std::chrono::milliseconds(10))
      {
        // pause and wait for scene to initialize on gui
        this->dataPtr->eventManager->Emit<events::Pause>(true);
        if (t - this->dataPtr->waitStartTime > std::chrono::seconds(15))
        {
          this->dataPtr->eventManager->Emit<events::Pause>(false);
          this->dataPtr->waiting = false;
          this->dataPtr->recorderStatsMsg.Clear();
          this->dataPtr->catchupOnRecording = false;
          // start video recording
          this->dataPtr->Record(true);
          this->dataPtr->waitForScene = false;
          ignmsg << "Recording started: " << s << "s (sim time), "
                 << rs << "s (real time)" << std::endl;
        }
      }
      return;
    }

    // catch edge case. If we seek to a time in playback that the robot has
    // not been spawned yet, e.g. beginning of sim, then we need to wait
    // for robot to spawn before sending the follow cmd
    if (this->dataPtr->cameraFollow)
    {
      if (!this->dataPtr->entityExists)
      {
        // check if robot exists
        auto entity = _ecm.EntityByComponents(
            components::Name(this->dataPtr->event.robot),
            components::Model());
        if (entity != kNullEntity)
        {
          this->dataPtr->entityExists = true;
          this->dataPtr->Follow(this->dataPtr->event.robot);
        }
      }
      else if (!this->dataPtr->cameraFollowing)
      {
        // wait for a few real time seconds for the robot entity data to be ready on
        // gui side
        if (!this->dataPtr->waiting)
        {
          this->dataPtr->waiting = true;
          this->dataPtr->waitStartTime = std::chrono::system_clock::now();
          return;
        }
        else if (t - this->dataPtr->waitStartTime > std::chrono::seconds(10))
        {
          this->dataPtr->waiting = false;
          this->dataPtr->Follow(this->dataPtr->event.robot);
          this->dataPtr->cameraFollowing = true;
        }
      }
    }

    // record until we reached the end record time or end of playback
    msgs::Time recorderStats;
    {
      std::lock_guard<std::mutex> lock(this->dataPtr->recorderStatsMutex);
      recorderStats = this->dataPtr->recorderStatsMsg;

    }
    if (!this->dataPtr->recordStopRequested)
    {
      // check for end of playback, indicated by paused state and
      // also double check against log end time
      bool endOfPlayback = false;
      if (_info.paused && recorderStats.sec() >=
          (this->dataPtr->logEndTime -
           this->dataPtr->event.startRecordTime - 1.0))
      {
        endOfPlayback = true;
        ignmsg << "Possible end of Playback reached. Stopping video recorder"
               << std::endl;
      }
      else
      {
        // check if we need to catch up on recordiing
        int lag = (s - this->dataPtr->event.startRecordTime) -
            recorderStats.sec();
        if (!this->dataPtr->catchupOnRecording)
        {
          if (recorderStats.sec() != 0 && lag > 10)
          {
            this->dataPtr->eventManager->Emit<events::Pause>(true);
            this->dataPtr->catchupOnRecording = true;
            ignmsg << "Recording Video: " << recorderStats.sec()
                   << "s (sim time)" << std::endl;
          }
        }
        else
        {
          if (lag < 5)
          {
            this->dataPtr->eventManager->Emit<events::Pause>(false);
            this->dataPtr->catchupOnRecording = false;
          }
        }
      }

      if (endOfPlayback || recorderStats.sec() >=
          static_cast<int>(this->dataPtr->event.endRecordTime -
          this->dataPtr->event.startRecordTime))
      {
        // stop recording
        this->dataPtr->Record(false);
        this->dataPtr->recordStopRequested = true;
        this->dataPtr->recordStopTime = std::chrono::system_clock::now();
        ignmsg << "Recording stopped: " << recorderStats.sec()
               << "s (sim time), " << rs << "s (real time)" << std::endl;

        // disable camera following
        if (this->dataPtr->cameraFollow)
        {
          this->dataPtr->Follow(std::string());
          this->dataPtr->cameraFollowing = false;
          this->dataPtr->cameraFollow = false;
        }

        return;
      }
    }

    // Video recording stopped. We need to save a copy of the video file
    if (this->dataPtr->recordStopRequested)
    {
      // give it some time for video encording to finiish encoding
      std::chrono::time_point<std::chrono::system_clock> now =
        std::chrono::system_clock::now();
      if (now - this->dataPtr->recordStopTime < std::chrono::seconds(5))
        return;

      if (common::exists(this->dataPtr->tmpVideoFilename))
      {
        std::string filename = std::to_string(
            static_cast<int>(this->dataPtr->event.startRecordTime)) + "-" +
            this->dataPtr->event.type;
        if (!this->dataPtr->event.detector.empty())
        {
          filename += "-" + this->dataPtr->event.detector;
        }
        if (!this->dataPtr->event.model.empty())
        {
          filename += "-" + this->dataPtr->event.model;
        }
        if (!this->dataPtr->event.extra.empty())
        {
          filename += "-" + this->dataPtr->event.extra;
        }
        filename += "-" + this->dataPtr->event.robot +
            "." + this->dataPtr->videoFormat;
        common::moveFile(this->dataPtr->tmpVideoFilename, filename);

        ignmsg << "Saving video recording to:  " << filename <<  std::endl;

        // Remove old temp file, if it exists.
        std::remove(this->dataPtr->tmpVideoFilename.c_str());
      }
      this->dataPtr->recordStopRequested = false;

      this->dataPtr->state = IDLE;
      ignmsg << "State: Transitioning to IDLE" << std::endl;
      return;
    }
  }
}

//////////////////////////////////////////////////
void PlaybackEventRecorderPrivate::MoveTo(const math::Pose3d &_pose)
{
  std::function<void(const ignition::msgs::Boolean &, const bool)> cb =
      [](const ignition::msgs::Boolean &/*_rep*/, const bool _result)
  {
    if (!_result)
      ignerr << "Error sending move to request" << std::endl;
  };

  ignition::msgs::GUICamera req;
  msgs::Set(req.mutable_pose(), _pose);
  if (this->node.Request(this->moveToPoseService, req, cb))
  {
    igndbg << "Move to pose: " << _pose << std::endl;
  }
}

//////////////////////////////////////////////////
void PlaybackEventRecorderPrivate::MoveTo(const std::string &_entity)
{
  std::function<void(const ignition::msgs::Boolean &, const bool)> cb =
      [](const ignition::msgs::Boolean &/*_rep*/, const bool _result)
  {
    if (!_result)
      ignerr << "Error sending move to request" << std::endl;
  };

  ignition::msgs::StringMsg req;
  req.set_data(_entity);
  if (this->node.Request(this->moveToService, req, cb))
  {
    igndbg << "Move to entity: " << _entity << std::endl;
  }
}

//////////////////////////////////////////////////
void PlaybackEventRecorderPrivate::Follow(const std::string &_entity)
{
  std::function<void(const ignition::msgs::Boolean &, const bool)> cb =
      [](const ignition::msgs::Boolean &/*_rep*/, const bool _result)
  {
    if (!_result)
      ignerr << "Error sending follow request" << std::endl;
  };

  ignition::msgs::StringMsg req;
  req.set_data(_entity);
  if (this->node.Request(this->followService, req, cb))
  {
    igndbg << "Follow entity: " << _entity << std::endl;
  }
}

//////////////////////////////////////////////////
void PlaybackEventRecorderPrivate::Seek(double _timeSec)
{
  std::function<void(const ignition::msgs::Boolean &, const bool)> cb =
      [](const ignition::msgs::Boolean &/*_rep*/, const bool _result)
  {
    if (!_result)
      ignerr << "Error sending playback control request" << std::endl;
  };

  msgs::LogPlaybackControl playbackMsg;

  playbackMsg.mutable_seek()->set_sec(_timeSec);
  playbackMsg.mutable_seek()->set_nsec(0.0);
  playbackMsg.set_pause(false);
  if (this->node.Request(
      "/world/default/playback/control",
      playbackMsg, cb))
  {
    igndbg << "Seek to time: " << _timeSec << std::endl;
  }
}

//////////////////////////////////////////////////
void PlaybackEventRecorderPrivate::Record(bool _record)
{
  std::function<void(const ignition::msgs::Boolean &, const bool)> cb =
      [](const ignition::msgs::Boolean &/*_rep*/, const bool _result)
  {
    if (!_result)
      ignerr << "Error sending record request" << std::endl;
  };

  ignition::msgs::VideoRecord req;

  if (_record)
  {
    std::string filename = this->tmpVideoFilename;
    req.set_start(true);
    req.set_format(this->videoFormat);
    req.set_save_filename(filename);
    igndbg << "Recording video " << filename << std::endl;
  }
  else
  {
    igndbg << "Stopping video recorder" << std::endl;
    req.set_stop(true);
  }
  this->node.Request(this->videoRecordService, req, cb);
}

//////////////////////////////////////////////////
void PlaybackEventRecorderPrivate::SpawnLight()
{
  std::function<void(const ignition::msgs::Boolean &, const bool)> cb =
      [](const ignition::msgs::Boolean &/*_rep*/, const bool _result)
  {
    if (!_result)
      ignerr << "Error sending record request" << std::endl;
  };

  ignition::msgs::EntityFactory req;
  std::string spawnStr = "<?xml version=\"1.0\" ?>" \
      "<sdf version=\"1.6\">"\
      "<light name=\"spawned_light\" type=\"directional\">"\
      "<pose>0 0 10 0 0 0</pose>"\
      "</light>"\
      "</sdf>";
  req.set_sdf(spawnStr);
  req.set_allow_renaming(false);
  // for factory service requests
  std::string createService = "/world/" + this->logWorldName
      + "/create";
  this->node.Request(createService, req, cb);
}

//////////////////////////////////////////////////
void PlaybackEventRecorderPrivate::OnRecorderStats(const msgs::Time &_msg)
{
  std::lock_guard<std::mutex> lock(this->recorderStatsMutex);
  this->recorderStatsMsg = _msg;
}<|MERGE_RESOLUTION|>--- conflicted
+++ resolved
@@ -559,13 +559,8 @@
   stagingAreaEvent.endRecordTime += this->dataPtr->endTimeBuffer;
 
   // add the staging area event
-<<<<<<< HEAD
-//  if (!stagingAreaEventTime.empty())
-//    this->dataPtr->events.push_front(stagingAreaEvent);
-=======
-  if (!stagingAreaEventTime.empty())
-    this->dataPtr->events.push_back(stagingAreaEvent);
->>>>>>> a56cd9a8
+  //if (!stagingAreaEventTime.empty())
+  //  this->dataPtr->events.push_back(stagingAreaEvent);
 
   // don't do anything if there are no events
   if (this->dataPtr->events.empty())
