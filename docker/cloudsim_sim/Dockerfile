--- conflicted
+++ resolved
@@ -31,31 +31,10 @@
         iputils-ping \
  && apt-get clean
 
-<<<<<<< HEAD
-=======
 # Install AWS CLI. This is needed by cloudsim to capture ROS logs.
 RUN pip3 install --upgrade awscli=="1.16.220"
 VOLUME /root/.aws
 
-# Add a user with the same user_id as the user outside the container
-# Requires a docker build argument `user_id`
-ARG user_id
-ENV USERNAME developer
-RUN useradd -U --uid ${user_id} -ms /bin/bash $USERNAME \
- && echo "$USERNAME:$USERNAME" | chpasswd \
- && adduser $USERNAME sudo \
- && echo "$USERNAME ALL=NOPASSWD: ALL" >> /etc/sudoers.d/$USERNAME
-
-# Commands below run as the developer user
-USER $USERNAME
-
-# Make a couple folders for organizing docker volumes
-RUN mkdir ~/workspaces ~/other
-
-# When running a container start in the developer's home folder
-WORKDIR /home/$USERNAME
-
->>>>>>> b4d280dd
 RUN export DEBIAN_FRONTEND=noninteractive \
  && apt-get update \
  && apt-get install -y \
