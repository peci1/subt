/*
 * Copyright (C) 2019 Open Source Robotics Foundation
 *
 * Licensed under the Apache License, Version 2.0 (the "License");
 * you may not use this file except in compliance with the License.
 * You may obtain a copy of the License at
 *
 *     http://www.apache.org/licenses/LICENSE-2.0
 *
 * Unless required by applicable law or agreed to in writing, software
 * distributed under the License is distributed on an "AS IS" BASIS,
 * WITHOUT WARRANTIES OR CONDITIONS OF ANY KIND, either express or implied.
 * See the License for the specific language governing permissions and
 * limitations under the License.
 *
*/

#include <algorithm>
#include <fstream>
#include <iomanip>
#include <iostream>
#include <utility>
#include <ignition/common/Console.hh>
#include <ignition/common/Util.hh>
#include <ignition/math/graph/GraphAlgorithms.hh>
#include <ignition/msgs.hh>
#include <ignition/transport/Node.hh>

#include <subt_ign/Config.hh>
#include <subt_ign/SimpleDOTParser.hh>
#include <subt_ign/VisibilityTable.hh>

using namespace ignition;
using namespace subt;

//////////////////////////////////////////////////
VisibilityTable::VisibilityTable()
{
};

//////////////////////////////////////////////////
bool VisibilityTable::Load(const std::string &_worldName, bool _loadLUT)
{
  std::string worldsDirectory = SUBT_INSTALL_WORLD_DIR;
  this->worldName = _worldName;

  // Modifications for the tunnel circuit.
  const std::string tunnelPrefix = "tunnel_circuit_";
  const std::string urbanPrefix = "urban_circuit_";
<<<<<<< HEAD
  const std::string cavePrefix = "cave";
=======
  const std::string cavePrefix = "cave_circuit_";
>>>>>>> f850c581
  if (0 == this->worldName.compare(0, tunnelPrefix.size(), tunnelPrefix))
  {
    std::string suffix = this->worldName.substr(tunnelPrefix.size());
    // don't use a subfolder for practice worlds
    if (0 != suffix.compare(0, 9, "practice_"))
    {
      worldsDirectory = ignition::common::joinPaths(worldsDirectory,
          "tunnel_circuit", suffix);
    }
  }
  else if (this->worldName.find(urbanPrefix) != std::string::npos)
  {
    std::string suffix = this->worldName.substr(urbanPrefix.size());
    // don't use a subfolder for practice worlds
    if (0 != suffix.compare(0, 9, "practice_"))
    {
      worldsDirectory = ignition::common::joinPaths(worldsDirectory,
          "urban_circuit", suffix);
    }
  }
  else if (this->worldName.find(cavePrefix) != std::string::npos)
  {
<<<<<<< HEAD
    // todo(anyone) check for circuit number when there are more
    // cave circuit worlds
=======
    std::string suffix = this->worldName.substr(cavePrefix.size());
    // don't use a subfolder for practice worlds
    if (0 != suffix.compare(0, 9, "practice_"))
    {
      worldsDirectory = ignition::common::joinPaths(worldsDirectory,
          "cave_circuit", suffix);
    }
>>>>>>> f850c581
  }
  else if (this->worldName.find("simple") == std::string::npos &&
           this->worldName.find("_qual") == std::string::npos)
  {
    ignerr << "Unable to determine circuit number from["
      << this->worldName << "].\n";
  }

  this->worldPath = ignition::common::joinPaths(
    worldsDirectory, _worldName + ".sdf");

  this->graphPath = ignition::common::joinPaths(
    worldsDirectory, _worldName + ".dot");

  this->lutPath = ignition::common::joinPaths(
    worldsDirectory, _worldName + ".dat");

  // Parse the .dot file and populate the world graph.
  if (!this->PopulateVisibilityGraph(graphPath))
  {
    ignerr << "Unable to populate visibility graph using path["
      << graphPath << "]\n";
    return false;
  }

  if (_loadLUT)
    return this->LoadLUT();

  return true;
}

//////////////////////////////////////////////////
bool VisibilityTable::LoadLUT()
{
  std::ifstream in;
  in.open(this->lutPath);
  if (!in.is_open())
  {
    std::cerr << "[VisibilityTable] Unable to find file ["
              << this->lutPath << "]" << std::endl;
    return false;
  }

  // First, load the number of entries.
  uint64_t numEntries;
  in.read(reinterpret_cast<char*>(&numEntries), sizeof(numEntries));

  // Now save all entries.
  for (auto i = 0u; i < numEntries; ++i)
  {
    int32_t x;
    int32_t y;
    int32_t z;
    uint64_t vertexId;

    in.read(reinterpret_cast<char*>(&x), sizeof(x));
    in.read(reinterpret_cast<char*>(&y), sizeof(y));
    in.read(reinterpret_cast<char*>(&z), sizeof(z));
    in.read(reinterpret_cast<char*>(&vertexId), sizeof(vertexId));
    this->vertices[std::make_tuple(x, y, z)] = vertexId;
  }

  this->PopulateVisibilityInfo();

  return true;
}

//////////////////////////////////////////////////
double VisibilityTable::Cost(const ignition::math::Vector3d &_from,
  const ignition::math::Vector3d &_to) const
{
  int32_t x = std::round(_from.X());
  int32_t y = std::round(_from.Y());
  int32_t z = std::round(_from.Z());
  auto sampleFrom = std::make_tuple(x, y, z);

  x = std::round(_to.X());
  y = std::round(_to.Y());
  z = std::round(_to.Z());
  auto sampleTo = std::make_tuple(x, y, z);

  uint64_t from = std::numeric_limits<uint64_t>::max();
  auto it = this->vertices.find(sampleFrom);
  if (it != this->vertices.end())
    from = it->second;

  uint64_t to = std::numeric_limits<uint64_t>::max();
  it = this->vertices.find(sampleTo);
  if (it != this->vertices.end())
    to = it->second;

  auto key = std::make_pair(from, to);
  auto itVisibility = this->visibilityInfo.find(key);
  if (itVisibility == this->visibilityInfo.end())
    return std::numeric_limits<double>::max();

  // The cost.
  return itVisibility->second;
}

//////////////////////////////////////////////////
void VisibilityTable::Generate()
{
  this->CreateWorldSegments();

  ignmsg << "Building LUT" << std::endl;
  this->BuildLUT();

  this->WriteOutputFile();
}

//////////////////////////////////////////////////
void VisibilityTable::SetModelBoundingBoxes(
    const std::map<std::string, ignition::math::AxisAlignedBox> &_boxes)
{
  this->bboxes = _boxes;
}

//////////////////////////////////////////////////
const std::map<std::tuple<int32_t, int32_t, int32_t>, uint64_t>
  &VisibilityTable::Vertices() const
{
  return this->vertices;
}

//////////////////////////////////////////////////
uint64_t VisibilityTable::Index(const ignition::math::Vector3d &_position) const
{
  for (auto const segment : this->worldSegments)
  {
    const ignition::math::AxisAlignedBox &box = segment.first;
    if (box.Contains(_position))
      return segment.second;
  }

  return std::numeric_limits<uint64_t>::max();
}

//////////////////////////////////////////////////
bool VisibilityTable::PopulateVisibilityGraph(const std::string &_graphFilename)
{
  std::filebuf fb;
  if (!fb.open(_graphFilename, std::ios::in))
  {
    std::cerr << "Unable to read [" << _graphFilename << "] file" << std::endl;
    return false;
  }

  std::istream is(&fb);
  SimpleDOTParser dotParser;
  if (!dotParser.Parse(is))
    return false;

  this->visibilityGraph = dotParser.Graph();

  return true;
}

//////////////////////////////////////////////////
void VisibilityTable::PopulateVisibilityInfo()
{
  // Cached it.
  if (!this->visibilityInfoWithoutRelays.empty())
  {
    this->visibilityInfo = this->visibilityInfoWithoutRelays;
    return;
  }

  // Get the list of vertices Id.
  auto vertexIds = this->visibilityGraph.Vertices();

  // Get the cost between all vertex pairs.
  for (const auto from : vertexIds)
  {
    auto id1 = from.first;
    auto result = ignition::math::graph::Dijkstra(this->visibilityGraph, id1);
    for (const auto to : result)
    {
      auto id2 = to.first;
      double cost = to.second.first;
      this->visibilityInfo[std::make_pair(id1, id2)] = cost;
    }
  }

  this->visibilityInfoWithoutRelays = this->visibilityInfo;
}

//////////////////////////////////////////////////
void VisibilityTable::PopulateVisibilityInfo(
  const std::set<ignition::math::Vector3d> &_relayPoses)
{
  // Convert poses to vertices.
  std::set<ignition::math::graph::VertexId> relays;
  for (const auto pose : _relayPoses)
  {
    int32_t x = std::round(pose.X());
    int32_t y = std::round(pose.Y());
    int32_t z = std::round(pose.Z());
    auto vertexId = std::make_tuple(x, y, z);

    auto it = this->vertices.find(vertexId);
    if (it != this->vertices.end())
      relays.insert(it->second);
  }

  // Compute the cost of all routes without considering relays.
  this->PopulateVisibilityInfo();

  // Update the cost of all routes considering relays.
  VisibilityInfo visibilityInfoWithRelays;
  std::set<ignition::math::graph::VertexId> visited;
  auto vertexIds = this->visibilityGraph.Vertices();
  for (const auto from : vertexIds)
  {
    auto id1 = from.first;
    for (const auto to : vertexIds)
    {
      auto id2 = to.first;
      this->PopulateVisibilityInfoHelper(
        relays, id1, id2, visited, visibilityInfoWithRelays);
      visited = {};
    }
  }

  this->visibilityInfo = visibilityInfoWithRelays;
}

//////////////////////////////////////////////////
bool VisibilityTable::PopulateVisibilityInfoHelper(
  const std::set<ignition::math::graph::VertexId> &_relays,
  const ignition::math::graph::VertexId &_from,
  const ignition::math::graph::VertexId &_to,
  std::set<ignition::math::graph::VertexId> &_visited,
  VisibilityInfo &_visibilityInfoWithRelays)
{
  auto srcToDstCostIt = this->visibilityInfo.find(std::make_pair(_from, _to));
  if (srcToDstCostIt == this->visibilityInfo.end())
    return false;

  double srcToDstCost = srcToDstCostIt->second;
  double bestRouteCost = std::numeric_limits<double>::max();

  if (_from != _to)
  {
    for (const auto i : _relays)
    {
      if (_from == i || _to == i || _visited.find(i) != _visited.end())
        continue;

      // I can't reach the relay.
      auto srcToRelayIt = this->visibilityInfo.find(std::make_pair(_from, i));
      if (srcToRelayIt == this->visibilityInfo.end())
        continue;

      // I can reach the relay with this cost.
      double srcToRelayCost = srcToRelayIt->second;

      // Route not cached.
      auto relayToDstIt =
        _visibilityInfoWithRelays.find(std::make_pair(i, _to));
      if (relayToDstIt == _visibilityInfoWithRelays.end())
      {
        // Mark this relay as visited to avoid infinite recursion.
        _visited.insert(i);

        // Evaluate the route from the relay to the destination.
        this->PopulateVisibilityInfoHelper(
          _relays, i, _to, _visited, _visibilityInfoWithRelays);
      }

      // Do we now have a route from the relay to the destination?
      double relayToDstCost = std::numeric_limits<double>::max();
      relayToDstIt = _visibilityInfoWithRelays.find(std::make_pair(i, _to));
      if (relayToDstIt != _visibilityInfoWithRelays.end())
        relayToDstCost = relayToDstIt->second;

      // The cost of a route is the cost of its biggest hop.
      double currentRouteCost = std::max(srcToRelayCost, relayToDstCost);

      // Among all the routes found going through relays,
      // select the one with lowest cost.
      bestRouteCost = std::min(bestRouteCost, currentRouteCost);
    }
  }

  // Among all posible routes, select the one with lowest cost.
  _visibilityInfoWithRelays[std::make_pair(_from, _to)] =
    std::min(srcToDstCost, bestRouteCost);
  _visibilityInfoWithRelays[std::make_pair(_to, _from)] =
    std::min(srcToDstCost, bestRouteCost);

  return true;
}

//////////////////////////////////////////////////
void VisibilityTable::CreateWorldSegments()
{
  // Get the list of vertices Id.
  auto vertexIds = this->visibilityGraph.Vertices();

  for (const auto from : vertexIds)
  {
    std::string data = from.second.get().Data();
    // Remove the quotes.
    data.erase(0, 1);
    data.pop_back();

    auto fields = ignition::common::split(data, "::");
    if (fields.size() != 3u)
    {
      std::cerr << "Incorrect format. Expecting <ID::type::name> and found ["
                << data << "]. Ignoring vertex" << std::endl;
      continue;
    }
    std::string modelName = fields.at(2);

    auto bboxIt = this->bboxes.find(modelName);
    if (bboxIt == this->bboxes.end())
    {
      // For backward compatibility
      // The dot graph generated by tile_tsv.py names the staging area
      // "BaseStation" but in ignition sdf world file it is named "staging_area"
      if (modelName == "BaseStation")
        bboxIt = this->bboxes.find("staging_area");

      if (bboxIt == this->bboxes.end())
      {
        ignerr << "Unable to find bounding box info for model: ["
               << modelName << "]. Ignoring vertex" << std::endl;
        continue;
      }
    }
    this->worldSegments.push_back(
        std::make_pair(bboxIt->second, from.first));
  }
}

//////////////////////////////////////////////////
void VisibilityTable::BuildLUT()
{
  auto zrange = this->kMaxZ - this->kMinZ;
  int counter = 0;
  for (auto z = this->kMinZ; z <= this->kMaxZ; ++z)
  {
    for (auto y = this->kMinY; y <= this->kMaxY; ++y)
    {
      for (auto x = this->kMinX; x <= this->kMaxX; ++x)
      {
        ignition::math::Vector3d position(x, y, z);
        auto index = this->Index(position);
        if (index != std::numeric_limits<uint64_t>::max())
          this->vertices[std::make_tuple(x, y, z)] = index;
      }
    }

    // Display the percentage.
    std::cout << std::fixed << std::setprecision(0)
              << std::min(100.0, 100.0 * ++counter / zrange) << " %\r";
    std::cout.flush();
  }
  std::cout << std::endl;
}

//////////////////////////////////////////////////
void VisibilityTable::WriteOutputFile()
{
  std::fstream out(this->lutPath, std::ios::out | std::ios::binary);
  if (!out)
  {
    std::cerr << "Unable to create [" << this->lutPath << "] file" << std::endl;
    return;
  }

  uint64_t numEntries = this->vertices.size();

  // First, save the number of entries.
  out.write(reinterpret_cast<const char*>(&numEntries), sizeof(numEntries));

  // Now save all entries.
  for (const auto entry : this->vertices)
  {
    int32_t x = std::get<0>(entry.first);
    int32_t y = std::get<1>(entry.first);
    int32_t z = std::get<2>(entry.first);
    uint64_t vertexId = entry.second;
    out.write(reinterpret_cast<const char*>(&x), sizeof(x));
    out.write(reinterpret_cast<const char*>(&y), sizeof(y));
    out.write(reinterpret_cast<const char*>(&z), sizeof(z));
    out.write(reinterpret_cast<const char*>(&vertexId), sizeof(vertexId));
  }
  ignmsg << "File saved to: " << this->lutPath << std::endl;
}<|MERGE_RESOLUTION|>--- conflicted
+++ resolved
@@ -47,11 +47,7 @@
   // Modifications for the tunnel circuit.
   const std::string tunnelPrefix = "tunnel_circuit_";
   const std::string urbanPrefix = "urban_circuit_";
-<<<<<<< HEAD
-  const std::string cavePrefix = "cave";
-=======
   const std::string cavePrefix = "cave_circuit_";
->>>>>>> f850c581
   if (0 == this->worldName.compare(0, tunnelPrefix.size(), tunnelPrefix))
   {
     std::string suffix = this->worldName.substr(tunnelPrefix.size());
@@ -74,10 +70,6 @@
   }
   else if (this->worldName.find(cavePrefix) != std::string::npos)
   {
-<<<<<<< HEAD
-    // todo(anyone) check for circuit number when there are more
-    // cave circuit worlds
-=======
     std::string suffix = this->worldName.substr(cavePrefix.size());
     // don't use a subfolder for practice worlds
     if (0 != suffix.compare(0, 9, "practice_"))
@@ -85,7 +77,6 @@
       worldsDirectory = ignition::common::joinPaths(worldsDirectory,
           "cave_circuit", suffix);
     }
->>>>>>> f850c581
   }
   else if (this->worldName.find("simple") == std::string::npos &&
            this->worldName.find("_qual") == std::string::npos)
