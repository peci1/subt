--- conflicted
+++ resolved
@@ -420,13 +420,12 @@
         <remap from="/model/$(arg name)/breadcrumb/deploy/remaining" to="breadcrumb/remaining"/>
       </node>
     </group>
-    
+
     <!-- Mapping Server -->
     <include file="$(find subt_ros)/launch/models_common/mapping_server_relays.launch">
       <arg name="name" value="$(arg name)"/>
     </include>
   </group>
-<<<<<<< HEAD
 
   <!-- As URDF->SDF conversion "swallows" all fixed joints (and thus static transforms), we need to re-create them from the URDF  -->
   <!-- Due to an internal limitation of robot_state_publisher, it has to be created in the global namespace. -->
@@ -434,7 +433,5 @@
     <remap from="/tf" to="/nonexistent" /> <!-- published by ign_ros bridge -->
     <remap from="robot_description" to="/$(arg name)/robot_description" />
   </node>
-  
-=======
->>>>>>> eefcc49f
+
 </launch>