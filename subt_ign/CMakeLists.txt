cmake_minimum_required(VERSION 3.5.1)
project(subt_ign)

if(NOT WIN32)
  set(CMAKE_CXX_FLAGS "${CMAKE_CXX_FLAGS} -std=c++17 -Wall -Wextra")
endif()

set (SUBT_MAJOR_VERSION 0)
set (SUBT_MINOR_VERSION 1)
set (SUBT_PATCH_VERSION 0)
set (SUBT_VERSION_FULL
  ${SUBT_MAJOR_VERSION}.${SUBT_MINOR_VERSION}.${SUBT_PATCH_VERSION})

find_package(catkin REQUIRED
  COMPONENTS
    roscpp
    geometry_msgs
    std_msgs
    std_srvs
    subt_msgs
    message_generation
<<<<<<< HEAD
    subt_communication_broker
    subt_communication_model
    subt_rf_interface
=======
    subt_rf_interface
    subt_communication_model
    subt_communication_broker_ign
>>>>>>> e25713b1
)

file(MAKE_DIRECTORY ${CATKIN_DEVEL_PREFIX}/include)

find_package(ignition-common3 REQUIRED)
find_package(ignition-math6 REQUIRED)
find_package(ignition-msgs3 REQUIRED)
find_package(ignition-transport6 REQUIRED)
find_package(ignition-plugin1 REQUIRED COMPONENTS loader register)
<<<<<<< HEAD
find_package(ignition-launch REQUIRED)
=======
find_package(ignition-launch0 REQUIRED)
>>>>>>> e25713b1
find_package(sdformat8 REQUIRED)

########################
## Message generation ##
########################

# Add here SubT ROS messages.

###########
## Build ##
###########

include_directories(
  include
  ${catkin_INCLUDE_DIRS}
)

link_directories(
)

catkin_package(
  CATKIN_DEPENDS
    message_runtime
    std_srvs
<<<<<<< HEAD
    subt_communication_broker
    subt_communication_model
    subt_rf_interface
=======
    subt_rf_interface
    subt_communication_model
    subt_communication_broker_ign
>>>>>>> e25713b1
  INCLUDE_DIRS
  include
  ${CATKIN_DEVEL_PREFIX}/include
  # LIBRARIES
  # CommsClient
  CFG_EXTRAS
    ${PROJECT_NAME}-extras.cmake
)

# Create a static library with the Protobuf messages used internally.
set(protobuf_lib_name SubtProtobufIgn)
add_subdirectory(src/protobuf)
set_source_files_properties(${PROTO_SOURCES} ${PROTO_HEADERS}
                            PROPERTIES GENERATED TRUE)
add_library(${protobuf_lib_name} STATIC ${PROTO_SOURCES})
add_dependencies(${protobuf_lib_name} protobuf_compilation_ign)
set_target_properties(${protobuf_lib_name}
  PROPERTIES POSITION_INDEPENDENT_CODE ON COMPILE_FLAGS "-Wno-unused-parameter" )
target_link_libraries(${protobuf_lib_name}
  PRIVATE
  ignition-msgs3::ignition-msgs3
)

catkin_add_env_hooks(ign SHELLS bash
  DIRECTORY ${CMAKE_CURRENT_SOURCE_DIR}/env-hooks)

# Create the libGameLogicPlugin.so library.
set(game_logic_plugin_name GameLogicPluginIgn)
add_library(${game_logic_plugin_name} src/GameLogicPlugin.cc)
# add_dependencies(${game_logic_plugin_name} subt_msgs_generate_messages_cpp)
target_include_directories(${game_logic_plugin_name}
  PRIVATE ${CATKIN_DEVEL_PREFIX}/include)
target_link_libraries(${game_logic_plugin_name}
  PRIVATE
    ignition-common3::ignition-common3
<<<<<<< HEAD
    ignition-launch::ignition-launch
=======
    ignition-launch0::ignition-launch0
>>>>>>> e25713b1
    ignition-math6::ignition-math6
    ignition-msgs3::ignition-msgs3
    ignition-plugin1::loader
    ignition-transport6::ignition-transport6
    ${catkin_LIBRARIES}
    ${protobuf_lib_name}
)
install(TARGETS ${game_logic_plugin_name}
  ARCHIVE DESTINATION lib
  LIBRARY DESTINATION lib
  RUNTIME DESTINATION bin)


# # Create the libJointMotionTimerPlugin.so library.
# set(joint_motion_timer_plugin_name JointMotionTimerPlugin)
# add_library(${joint_motion_timer_plugin_name} src/JointMotionTimerPlugin.cc)
# target_link_libraries(${joint_motion_timer_plugin_name}
#   ${catkin_LIBRARIES}
# )
# install(TARGETS ${joint_motion_timer_plugin_name}
#   ARCHIVE DESTINATION lib
#   LIBRARY DESTINATION lib
#   RUNTIME DESTINATION bin)
# 
# # Create the libMotionTimerDetachPlugin.so library.
# set(motion_timer_detach_plugin_name MotionTimerDetachPlugin)
# add_library(${motion_timer_detach_plugin_name} src/MotionTimerDetachPlugin.cc)
# target_link_libraries(${motion_timer_detach_plugin_name}
#   ${joint_motion_timer_plugin_name}
#   ${catkin_LIBRARIES}
# )
# install(TARGETS ${motion_timer_detach_plugin_name}
#   ARCHIVE DESTINATION lib
#   LIBRARY DESTINATION lib
#   RUNTIME DESTINATION bin)
# 
# # Create the libMotionTimerLockPlugin.so library.
# set(motion_timer_lock_plugin_name MotionTimerLockPlugin)
# add_library(${motion_timer_lock_plugin_name} src/MotionTimerLockPlugin.cc)
# target_link_libraries(${motion_timer_lock_plugin_name}
#   ${joint_motion_timer_plugin_name}
#   ${catkin_LIBRARIES}
# )
# install(TARGETS ${motion_timer_lock_plugin_name}
#   ARCHIVE DESTINATION lib
#   LIBRARY DESTINATION lib
#   RUNTIME DESTINATION bin)

# Create the libCommsBrokerPlugin.so library.
set(comms_broker_plugin_name CommsBrokerPluginIgn)
add_library(${comms_broker_plugin_name}
  src/CommsBrokerPlugin.cc
  src/VisibilityTable.cc
  src/SimpleDOTParser.cc
)
target_include_directories(${comms_broker_plugin_name}
  PRIVATE ${CATKIN_DEVEL_PREFIX}/include)
target_link_libraries(${comms_broker_plugin_name}
  PUBLIC
  ignition-common3::ignition-common3
  ignition-math6::ignition-math6
  ignition-msgs3::ignition-msgs3
  ignition-plugin1::loader
  ignition-launch::ignition-launch
  ignition-transport6::ignition-transport6
  sdformat8::sdformat8
  ${protobuf_lib_name}
  ${catkin_LIBRARIES}
)
install(TARGETS ${comms_broker_plugin_name}
  ARCHIVE DESTINATION lib
  LIBRARY DESTINATION lib
  RUNTIME DESTINATION bin)

# Create the libBaseStationPlugin.so library.
set(base_station_plugin_name BaseStationPluginIgn)
add_library(${base_station_plugin_name} src/BaseStationPlugin.cc)
target_include_directories(${base_station_plugin_name}
   PRIVATE ${CATKIN_DEVEL_PREFIX}/include)
 target_link_libraries(${base_station_plugin_name}
   ignition-common3::ignition-common3
   ignition-plugin1::loader
<<<<<<< HEAD
   ignition-launch::ignition-launch
=======
   ignition-launch0::ignition-launch0
>>>>>>> e25713b1
   ignition-transport6::ignition-transport6
   sdformat8::sdformat8
   ${catkin_LIBRARIES}
   ${protobuf_lib_name}
 )
 install(TARGETS ${base_station_plugin_name}
   ARCHIVE DESTINATION lib
   LIBRARY DESTINATION lib
   RUNTIME DESTINATION bin)
 
# # Create the libRosFlashLightPlugin.so library.
# set(ros_flashlight_plugin_name RosFlashLightPlugin)
# add_library(${ros_flashlight_plugin_name} src/RosFlashLightPlugin.cc)
# target_link_libraries(${ros_flashlight_plugin_name}
#   ${catkin_LIBRARIES}
#   LedPlugin
# )
# install(TARGETS ${ros_flashlight_plugin_name}
#   ARCHIVE DESTINATION lib
#   LIBRARY DESTINATION lib
#   RUNTIME DESTINATION bin)
# 
# # Create the libLightVisualPlugin.so library.
# set(light_visual_plugin_name LightVisualPlugin)
# add_library(${light_visual_plugin_name} src/LightVisualPlugin.cc)
# target_link_libraries(${light_visual_plugin_name}
#   ${catkin_LIBRARIES}
# )
# install(TARGETS ${light_visual_plugin_name}
#   ARCHIVE DESTINATION lib
#   LIBRARY DESTINATION lib
#   RUNTIME DESTINATION bin)
 
# # Create the libVisibilityPlugin.so library.
# set(visibility_plugin_name VisibilityPluginIgn)
# add_library(${visibility_plugin_name}
#   src/VisibilityPlugin.cc
#   src/VisibilityTable.cc
#   src/SimpleDOTParser.cc)
# target_link_libraries(${visibility_plugin_name}
#   ignition-msgs3::ignition-msgs3
#   ignition-common3::ignition-common3
#   ignition-math6::ignition-math6
#   ignition-plugin1::loader
#   ignition-launch::ignition-launch
#   ${catkin_LIBRARIES}
# )
# install(TARGETS ${visibility_plugin_name}
#   ARCHIVE DESTINATION lib
#   LIBRARY DESTINATION lib
#   RUNTIME DESTINATION bin)
#  
# ###########
# ## Tests ##
# ###########
# 
# configure_file (test/test_config.h.in
#   ${CATKIN_DEVEL_PREFIX}/include/test/test_config.h)
# 
# find_package(rostest REQUIRED)
# 
# add_rostest_gtest(test_score test/score.test test/score.cc)
# target_include_directories(test_score
#   PRIVATE ${CATKIN_DEVEL_PREFIX}/include)
# target_link_libraries(test_score
#   ${comms_client_name}
#   ${catkin_LIBRARIES}
#   ${GAZEBO_LIBRARIES}
# )
# add_dependencies(test_score
#   ${game_logic_plugin_name}
# )
# 
# catkin_add_gtest(simpleDOTParser test/simpleDOTParser.cc)
# target_link_libraries(simpleDOTParser
#   ${comms_broker_plugin_name}
# )

#############
## Install ##
#############

install(FILES cmake/${PROJECT_NAME}-extras.cmake
  DESTINATION ${CATKIN_PACKAGE_SHARE_DESTINATION}/cmake)

# Install all the launch files
install(DIRECTORY launch/
  DESTINATION ${CATKIN_PACKAGE_SHARE_DESTINATION}/launch)

# # Install all the model files
# install(DIRECTORY models/
#   DESTINATION ${CATKIN_PACKAGE_SHARE_DESTINATION}/models)
# 
# Install all the world files
install(DIRECTORY worlds/
  DESTINATION ${CATKIN_PACKAGE_SHARE_DESTINATION}/worlds)
# 
# install(PROGRAMS
#   scripts/world_generator
#   scripts/benchmark.launch.template
#   scripts/benchmark.world.template
#   DESTINATION ${CATKIN_PACKAGE_BIN_DESTINATION})<|MERGE_RESOLUTION|>--- conflicted
+++ resolved
@@ -19,15 +19,9 @@
     std_srvs
     subt_msgs
     message_generation
-<<<<<<< HEAD
-    subt_communication_broker
-    subt_communication_model
-    subt_rf_interface
-=======
     subt_rf_interface
     subt_communication_model
     subt_communication_broker_ign
->>>>>>> e25713b1
 )
 
 file(MAKE_DIRECTORY ${CATKIN_DEVEL_PREFIX}/include)
@@ -37,11 +31,7 @@
 find_package(ignition-msgs3 REQUIRED)
 find_package(ignition-transport6 REQUIRED)
 find_package(ignition-plugin1 REQUIRED COMPONENTS loader register)
-<<<<<<< HEAD
-find_package(ignition-launch REQUIRED)
-=======
 find_package(ignition-launch0 REQUIRED)
->>>>>>> e25713b1
 find_package(sdformat8 REQUIRED)
 
 ########################
@@ -66,15 +56,9 @@
   CATKIN_DEPENDS
     message_runtime
     std_srvs
-<<<<<<< HEAD
-    subt_communication_broker
-    subt_communication_model
-    subt_rf_interface
-=======
     subt_rf_interface
     subt_communication_model
     subt_communication_broker_ign
->>>>>>> e25713b1
   INCLUDE_DIRS
   include
   ${CATKIN_DEVEL_PREFIX}/include
@@ -110,11 +94,7 @@
 target_link_libraries(${game_logic_plugin_name}
   PRIVATE
     ignition-common3::ignition-common3
-<<<<<<< HEAD
-    ignition-launch::ignition-launch
-=======
     ignition-launch0::ignition-launch0
->>>>>>> e25713b1
     ignition-math6::ignition-math6
     ignition-msgs3::ignition-msgs3
     ignition-plugin1::loader
@@ -197,11 +177,7 @@
  target_link_libraries(${base_station_plugin_name}
    ignition-common3::ignition-common3
    ignition-plugin1::loader
-<<<<<<< HEAD
-   ignition-launch::ignition-launch
-=======
    ignition-launch0::ignition-launch0
->>>>>>> e25713b1
    ignition-transport6::ignition-transport6
    sdformat8::sdformat8
    ${catkin_LIBRARIES}
@@ -234,26 +210,22 @@
 #   ARCHIVE DESTINATION lib
 #   LIBRARY DESTINATION lib
 #   RUNTIME DESTINATION bin)
- 
+# 
+# 
 # # Create the libVisibilityPlugin.so library.
-# set(visibility_plugin_name VisibilityPluginIgn)
-# add_library(${visibility_plugin_name}
-#   src/VisibilityPlugin.cc
-#   src/VisibilityTable.cc
-#   src/SimpleDOTParser.cc)
+# set(visibility_plugin_name VisibilityPlugin)
+# add_library(${visibility_plugin_name} src/VisibilityPlugin.cc)
+# target_include_directories(${visibility_plugin_name}
+#   PRIVATE ${CATKIN_DEVEL_PREFIX}/include)
 # target_link_libraries(${visibility_plugin_name}
-#   ignition-msgs3::ignition-msgs3
-#   ignition-common3::ignition-common3
-#   ignition-math6::ignition-math6
-#   ignition-plugin1::loader
-#   ignition-launch::ignition-launch
-#   ${catkin_LIBRARIES}
+#   ${catkin_LIBRARIES}
+#   ${comms_broker_plugin_name}
 # )
 # install(TARGETS ${visibility_plugin_name}
 #   ARCHIVE DESTINATION lib
 #   LIBRARY DESTINATION lib
 #   RUNTIME DESTINATION bin)
-#  
+# 
 # ###########
 # ## Tests ##
 # ###########
