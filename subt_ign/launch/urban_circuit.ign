<?xml version="1.0"?>
<!-- Usage: ign launch urban_circuit.ign
            [worldName:=<worldName>
             robotName1:=<robotName> robotConfig1:=<robotConfig>
             robotName2:=<robotName> robotConfig2:=<robotConfig>
             marsupial1:=<robotName>:<robotName>
             ... ]

    The [worldName] command line argument is optional,
          defaults to urban_qual if not specified
    The [robotNameX] command line argument is optional, where X can be 1 to 20

    Example that loads urban circuit world with an X2 robot with configuration 3

      ign launch urban_circuit.ign worldName:=urban_qual
          robotName1:=X2_3 robotConfig1:=X2_SENSOR_CONFIG_3
-->

<%
  # Needed for adding marsupial robots
  require "rexml/document"
%>

<%
  # When 'enableGroundTruth = true' absolute poses of vehicles will be published.
  # This is useful for debugging purposes, but will not be available during
  # competition scoring.

  # Check if enableGroundTruith is not defined or is empty/nil
  if !defined?(enableGroundTruth) || enableGroundTruth == nil || enableGroundTruth.empty?
    $enableGroundTruth = false
  else
    $enableGroundTruth = enableGroundTruth
  end

  # Check if circuit is not defined or is empty/nil
  if !defined?(circuit) || circuit == nil || circuit.empty?
    $circuit = 'urban'
  else
    $circuit = circuit
  end
%>

<%

  Vector3d = Struct.new(:x, :y, :z)
  AngularVector3d = Struct.new(:roll, :pitch, :yaw)

  class Robot
    attr_accessor :name, :config, :type, :configNumber, :pos, :rot
    def initialize(name, config)
      @name = name
      @config = config
      match = config.match(/(.*)_SENSOR_CONFIG/)
      if match.nil?
        @type = config
      else
        @type = match[1] unless match.nil?
      end
      @configNumber = config[-1]
      @pos = Vector3d.new(0, 0, 0)
      @rot = AngularVector3d.new(0, 0, 0)
    end
  end

  # spawn world offset
  if $circuit == "urban"
    spawnWorldXPos = 6
    spawnWorldYPos = 27
    spawnWorldZPos = 7.5
    spawnWorldYaw = 0
    guiCameraPose = "-2.0 27 15 0 0.868 0"
  else
    spawnWorldXPos = 0
    spawnWorldYPos = 0
    spawnWorldZPos = 0
    spawnWorldYaw = 0
    guiCameraPose = "-6.3 -4.2 3.6 0 0.268 0.304"
  end

  teamBaseSpawned = false

  # Check if robotNameX and robotConfigX exists
  spawnRowSize = 4
  spawnColSize = 5
  spawnGridSize = 2
  maxRobotCount = spawnRowSize * spawnColSize
  spawnColOffset = spawnColSize * spawnGridSize / 2
  spawnRowOffset = spawnRowSize * spawnGridSize / 2
  robots = Hash.new
  for i in 1..maxRobotCount do
    if (local_variables.include?(:"robotName#{i}") &&
        local_variables.include?(:"robotConfig#{i}"))
      name=eval "robotName#{i}"
      config=eval "robotConfig#{i}"
      if name != nil && !name.empty?
        raise "Duplicate robot name #{name}" if robots.has_key? name
        robots[name] = Robot.new(name, config)
      end
    end
  end

  MARSUPIAL_VALID_PARENT_ROBOT_TYPES = ["X1"]
  MARSUPIAL_VALID_CHILD_ROBOT_TYPES = ["X3"]

  MARSUPIAL_PARENT_ROBOT_POSITION_OFFSETS = {
    "X1" => Vector3d.new(0, 0, 0.57)
  }

  allExecutables = ""

  # key: parent, value: child
  marsupialParents = Hash.new

  # The logic for validating marsupial robots is:
  # * Check that parent names are unique
  # * Check that child names are unique
  # * Check that each parent and child robot is in the list of robots to be spawned
  # * Check that parent robots are in the MARSUPIAL_VALID_PARENT_ROBOT_TYPES list
  # * Check that child robots are in the MARSUPIAL_VALID_CHILD_ROBOT_TYPES list
  # These criteria ensure that the robots specified in the "marsupial" variables are valid
  # and that there is a one-to-one relationship between parent and child robots

  # Handle marsupial robots
  for i in 1..maxRobotCount do
    if local_variables.include?(:"marsupial#{i}")
      parent, child = (eval "marsupial#{i}").split(':')

      # Check that parent names are unique
      if marsupialParents.has_key?(parent)
        raise "Invalid marsupial configuration: The parent robot [#{parent}] cannot be used more than once"
      end

      # Check that child names are unique
      if marsupialParents.has_value?(child)
        raise "Invalid marsupial configuration: The child robot [#{child}] cannot be used more than once"
      end

      # Check that each parent and child robot is in the list of robots to be spawned
      unless robots.has_key?(parent)
        raise "Invalid marsupial configuration: The parent robot [#{parent}] is not in the list of robots to be spawned"
      end
      unless robots.has_key?(child)
        raise "Invalid marsupial configuration: The child robot [#{child}] is not in the list of robots to be spawned"
      end

      parentType = robots[parent].type
      childType = robots[child].type
      # Check that parent robots are in the MARSUPIAL_VALID_PARENT_ROBOT_TYPES list
      unless MARSUPIAL_VALID_PARENT_ROBOT_TYPES.include?(parentType)
        raise "Invalid marsupial configuration: The parent robot [#{parent}] with type [#{parentType}] is not in the list of robots allowed to be marsupial parents. The list is #{MARSUPIAL_VALID_PARENT_ROBOT_TYPES}"
<<<<<<< HEAD
      end
      # Check that child robots are in the MARSUPIAL_VALID_CHILD_ROBOT_TYPES list
      unless MARSUPIAL_VALID_CHILD_ROBOT_TYPES.include?(childType)
        raise "Invalid marsupial configuration: The child robot [#{child}] with type [#{childType}] is not in the list of robots allowed to be marsupial children: The list is #{MARSUPIAL_VALID_CHILD_ROBOT_TYPES}"
      end
=======
      end
      # Check that child robots are in the MARSUPIAL_VALID_CHILD_ROBOT_TYPES list
      unless MARSUPIAL_VALID_CHILD_ROBOT_TYPES.include?(childType)
        raise "Invalid marsupial configuration: The child robot [#{child}] with type [#{childType}] is not in the list of robots allowed to be marsupial children: The list is #{MARSUPIAL_VALID_CHILD_ROBOT_TYPES}"
      end
>>>>>>> d62b4abf

      marsupialParents[parent] = child
    end
  end
%>

<%
  # Check if worldName is not defined or is empty/nil
  if !defined?(worldName) || worldName == nil || worldName.empty?
    $worldName = 'urban_qual'
  else
    $worldName = worldName
  end

  if !defined?(headless) || headless == nil || headless.empty?
    $headless = false
  elsif headless == 'true' || headless == 'True' || headless == '1'
    $headless = true
  end

  # Check if durationSec is not defined or is empty/nil. In this case, set
  # durationSec to zero, which equats to an infinite run time.
  if !defined?(durationSec) || durationSec == nil || durationSec.empty?
    $durationSec = 0
  else
    $durationSec = durationSec
  end

  worldNumber = $worldName.split('_').last

  # If localModel is set, the model URI will use a local path to the model with
  # the assumption that the model is installed in the same workspace as the
  # launch file. This only applies to models submitted by teams.
  if !defined?(localModel) || localModel == nil || localModel.empty?
    $localModel = false
  else
    $localModel = localModel
  end
%>

<%
  # disable levels for simple cave worlds
  levels = "true"
  if $worldName.include?('simple_cave_')
    levels = "false"
  end
%>

<ignition version='1.0'>
  <env>
    <name>IGN_GAZEBO_SYSTEM_PLUGIN_PATH</name>
    <value>$LD_LIBRARY_PATH</value>
  </env>

  <!-- Start ROS first. This is a bit hacky for now. -->
  <!-- Make sure to source /opt/ros/melodic/setup.bash -->
  <executable name='ros'>
    <command>roslaunch subt_ros competition_init.launch world_name:=<%=$worldName%> vehicle_topics:=<%=(robots.empty?)?"1":"0"%> enable_ground_truth:=<%=($enableGroundTruth)?"1":"0"%> robot_names:=<%= robots.keys.join(",") %></command>
  </executable>

  <plugin name="ignition::launch::GazeboServer"
          filename="libignition-launch-gazebo.so">
    <% if $worldName.include?('tunnel_circuit_') &&
          !$worldName.include?('practice') %>
      <world_file>tunnel_circuit/<%= worldNumber %>/<%= $worldName %>.sdf</world_file>
    <% elsif $worldName.include?('urban_circuit_') &&
          !$worldName.include?('practice') %>
      <world_file>urban_circuit/<%= worldNumber %>/<%= $worldName %>.sdf</world_file>
    <% elsif $worldName.include?('cave_circuit_') &&
          !$worldName.include?('practice') %>
      <world_file>cave_circuit/<%= worldNumber %>/<%= $worldName %>.sdf</world_file>
    <% else %>
      <world_file><%= $worldName %>.sdf</world_file>
    <% end %>
    <%if defined?(updateRate) && updateRate != nil && !updateRate.empty?%>
    <update_rate><%= updateRate %></update_rate>
    <%end%>
    <run>true</run>
    <levels><%= levels %></levels>
    <record>
      <enabled>true</enabled>
      <!-- This path is used by cloudsim, please do not change -->
      <path>/tmp/ign/logs</path>
      <overwrite>true</overwrite>
    </record>
    <%if defined?(seed) && seed != nil && !seed.empty?%>
    <seed><%= seed %></seed>
    <%end%>

    <plugin entity_name="<%= $worldName %>"
            entity_type="world"
            filename="libignition-gazebo-physics-system.so"
            name="ignition::gazebo::systems::Physics">
    </plugin>
    <plugin entity_name="<%= $worldName %>"
            entity_type="world"
            filename="libignition-gazebo-sensors-system.so"
            name="ignition::gazebo::systems::Sensors">
            <render_engine>ogre2</render_engine>
    </plugin>
    <plugin entity_name="<%= $worldName %>"
            entity_type="world"
            filename="libignition-gazebo-user-commands-system.so"
            name="ignition::gazebo::systems::UserCommands">
    </plugin>
    <plugin entity_name="<%= $worldName %>"
            entity_type="world"
            filename="libignition-gazebo-scene-broadcaster-system.so"
            name="ignition::gazebo::systems::SceneBroadcaster">
    </plugin>

    <plugin entity_name="<%= $worldName %>"
            entity_type="world"
            filename="libignition-gazebo-imu-system.so"
            name="ignition::gazebo::systems::Imu">
    </plugin>

    <plugin entity_name="<%= $worldName %>"
            entity_type="world"
            filename="libignition-gazebo-magnetometer-system.so"
            name="ignition::gazebo::systems::Magnetometer">
    </plugin>

    <plugin entity_name="<%= $worldName %>"
            entity_type="world"
            filename="libignition-gazebo-air-pressure-system.so"
            name="ignition::gazebo::systems::AirPressure">
    </plugin>

    <!-- The SubT challenge logic plugin -->
    <plugin entity_name="<%= $worldName %>"
            entity_type="world"
            filename="libGameLogicPlugin.so"
            name="subt::GameLogicPlugin">
      <!-- The collection of artifacts to locate -->
      <world_name><%= $worldName %></world_name>

      <duration_seconds><%= $durationSec %></duration_seconds>

      <logging>
        <!-- Use the <path> element to control where to record the log file.
             The HOME path is used by default -->
        <path>/tmp/ign/logs</path>
        <filename_prefix>subt_urban</filename_prefix>
      </logging>

      <artifact>
        <name>backpack_1</name>
        <type>TYPE_BACKPACK</type>
      </artifact>
      <artifact>
        <name>backpack_2</name>
        <type>TYPE_BACKPACK</type>
      </artifact>
      <artifact>
        <name>backpack_3</name>
        <type>TYPE_BACKPACK</type>
      </artifact>
      <artifact>
        <name>backpack_4</name>
        <type>TYPE_BACKPACK</type>
      </artifact>
      <artifact>
        <name>backpack_5</name>
        <type>TYPE_BACKPACK</type>
      </artifact>

      <artifact>
        <name>drill_1</name>
        <type>TYPE_DRILL</type>
      </artifact>
      <artifact>
        <name>drill_2</name>
        <type>TYPE_DRILL</type>
      </artifact>
      <artifact>
        <name>drill_3</name>
        <type>TYPE_DRILL</type>
      </artifact>
      <artifact>
        <name>drill_4</name>
        <type>TYPE_DRILL</type>
      </artifact>

      <artifact>
        <name>extinguisher_1</name>
        <type>TYPE_EXTINGUISHER</type>
      </artifact>
      <artifact>
        <name>extinguisher_2</name>
        <type>TYPE_EXTINGUISHER</type>
      </artifact>
      <artifact>
        <name>extinguisher_3</name>
        <type>TYPE_EXTINGUISHER</type>
      </artifact>
      <artifact>
        <name>extinguisher_4</name>
        <type>TYPE_EXTINGUISHER</type>
      </artifact>

      <artifact>
        <name>phone_1</name>
        <type>TYPE_PHONE</type>
      </artifact>
      <artifact>
        <name>phone_2</name>
        <type>TYPE_PHONE</type>
      </artifact>
      <artifact>
        <name>phone_3</name>
        <type>TYPE_PHONE</type>
      </artifact>
      <artifact>
        <name>phone_4</name>
        <type>TYPE_PHONE</type>
      </artifact>
      <artifact>
        <name>phone_5</name>
        <type>TYPE_PHONE</type>
      </artifact>
      <artifact>
        <name>phone_6</name>
        <type>TYPE_PHONE</type>
      </artifact>

      <artifact>
        <name>rescue_randy_1</name>
        <type>TYPE_RESCUE_RANDY</type>
      </artifact>
      <artifact>
        <name>rescue_randy_2</name>
        <type>TYPE_RESCUE_RANDY</type>
      </artifact>
      <artifact>
        <name>rescue_randy_3</name>
        <type>TYPE_RESCUE_RANDY</type>
      </artifact>
      <artifact>
        <name>rescue_randy_4</name>
        <type>TYPE_RESCUE_RANDY</type>
      </artifact>
      <artifact>
        <name>rescue_randy_5</name>
        <type>TYPE_RESCUE_RANDY</type>
      </artifact>

      <artifact>
        <name>vent_1</name>
        <type>TYPE_VENT</type>
      </artifact>
      <artifact>
        <name>vent_2</name>
        <type>TYPE_VENT</type>
      </artifact>
      <artifact>
        <name>vent_3</name>
        <type>TYPE_VENT</type>
      </artifact>
      <artifact>
        <name>vent_4</name>
        <type>TYPE_VENT</type>
      </artifact>

      <artifact>
        <name>gas_1</name>
        <type>TYPE_GAS</type>
      </artifact>
      <artifact>
        <name>gas_2</name>
        <type>TYPE_GAS</type>
      </artifact>
      <artifact>
        <name>gas_3</name>
        <type>TYPE_GAS</type>
      </artifact>
      <artifact>
        <name>gas_4</name>
        <type>TYPE_GAS</type>
      </artifact>
      <artifact>
        <name>gas_5</name>
        <type>TYPE_GAS</type>
      </artifact>

      <artifact>
        <name>helmet_1</name>
        <type>TYPE_HELMET</type>
      </artifact>
      <artifact>
        <name>helmet_2</name>
        <type>TYPE_HELMET</type>
      </artifact>
      <artifact>
        <name>helmet_3</name>
        <type>TYPE_HELMET</type>
      </artifact>
      <artifact>
        <name>helmet_4</name>
        <type>TYPE_HELMET</type>
      </artifact>

      <artifact>
        <name>rope_1</name>
        <type>TYPE_ROPE</type>
      </artifact>
      <artifact>
        <name>rope_2</name>
        <type>TYPE_ROPE</type>
      </artifact>
      <artifact>
        <name>rope_3</name>
        <type>TYPE_ROPE</type>
      </artifact>
      <artifact>
        <name>rope_4</name>
        <type>TYPE_ROPE</type>
      </artifact>
    </plugin>
  </plugin>

  <%if !$headless %>
  <executable_wrapper>
    <plugin name="ignition::launch::GazeboGui"
          filename="libignition-launch-gazebogui.so">
      <world_name><%= $worldName %></world_name>
      <window_title>SubT Simulator</window_title>
      <window_icon><%= ENV['SUBT_IMAGES_PATH'] %>/SubT_logo.svg</window_icon>
      <plugin filename="GzScene3D" name="3D View">
        <ignition-gui>
          <title>3D View</title>
          <property type="bool" key="showTitleBar">false</property>
          <property type="string" key="state">docked</property>
        </ignition-gui>

        <engine>ogre2</engine>
        <scene>scene</scene>
        <ambient_light>0.2 0.2 0.2</ambient_light>
        <background_color>0.8 0.8 0.8</background_color>
        <camera_pose><%= guiCameraPose %></camera_pose>
      </plugin>
      <plugin filename="WorldControl" name="World control">
        <ignition-gui>
          <title>World control</title>
          <property type="bool" key="showTitleBar">false</property>
          <property type="bool" key="resizable">false</property>
          <property type="double" key="height">72</property>
          <property type="double" key="width">121</property>
          <property type="double" key="z">1</property>

          <property type="string" key="state">floating</property>
          <anchors target="3D View">
            <line own="left" target="left"/>
            <line own="bottom" target="bottom"/>
          </anchors>
        </ignition-gui>

        <play_pause>true</play_pause>
        <step>true</step>
        <start_paused>true</start_paused>
        <service>/world/<%= $worldName %>/control</service>
        <stats_topic>/world/<%= $worldName %>/stats</stats_topic>

      </plugin>

      <plugin filename="WorldStats" name="World stats">
        <ignition-gui>
          <title>World stats</title>
          <property type="bool" key="showTitleBar">false</property>
          <property type="bool" key="resizable">false</property>
          <property type="double" key="height">110</property>
          <property type="double" key="width">290</property>
          <property type="double" key="z">1</property>

          <property type="string" key="state">floating</property>
          <anchors target="3D View">
            <line own="right" target="right"/>
            <line own="bottom" target="bottom"/>
          </anchors>
        </ignition-gui>

        <sim_time>true</sim_time>
        <real_time>true</real_time>
        <real_time_factor>true</real_time_factor>
        <iterations>true</iterations>
        <topic>/world/<%= $worldName %>/stats</topic>
      </plugin>
      <!-- Entity tree -->
      <!-- <plugin filename="EntityTree" name="Entity tree">
        <ignition-gui>
          <title>Entity tree</title>
        </ignition-gui>
      </plugin> -->

      <!-- Transform Control -->
      <!-- <plugin filename="TransformControl" name="Transform Control">
        <service>/world/<%= $worldName %>/gui/transform_mode</service>
      </plugin> -->
    </plugin>
  </executable_wrapper>
  <%end%>

  <!-- The SubT challenge comms broker plugin -->
  <plugin entity_name="<%= $worldName %>"
          entity_type="world"
          name="subt::CommsBrokerPlugin"
          filename="libCommsBrokerPlugin.so">
    <generate_table>true</generate_table>
    <world_name><%= $worldName %></world_name>
    <comms_model>
      <comms_model_type>visibility_range</comms_model_type>

      <range_config>
        <max_range>500.0</max_range>
        <fading_exponent>2.5</fading_exponent>
        <L0>40</L0>
        <sigma>10.0</sigma>
      </range_config>

      <visibility_config>
        <visibility_cost_to_fading_exponent>0.2</visibility_cost_to_fading_exponent>
        <comms_cost_max>10</comms_cost_max>
      </visibility_config>

      <radio_config>
        <capacity>1000000</capacity>
        <tx_power>20</tx_power>
        <noise_floor>-90</noise_floor>
        <modulation>QPSK</modulation>
      </radio_config>
    </comms_model>
  </plugin>

  <!-- The SubT challenge base station plugin -->
  <plugin entity_name="base_station"
          entity_type="model"
          name="subt::BaseStationPlugin"
          filename="libBaseStationPlugin.so">
  </plugin>


<%
  def spawnX1(_name, _config, _x, _y, _z, _yaw)
    uav=0
    laserScan=0
    stereoCam=0
    lidar3d=0
    if _config == "1" or _config == "2"
      laserScan=1
    end
    if _config == "3" or _config == "4" or _config == "7" or _config == "8"
      lidar3d=1
    end
    if _config == "5"
      stereoCam=1
    end

    max_breadcrumbs = 0
    if _config == "7" or _config == "8"
      max_breadcrumbs = 12
    end

    z = _z + 0.2

    spawn = <<-HEREDOC
      <spawn name='#{_name}'>
        <name>#{_name}</name>
        <allow_renaming>false</allow_renaming>
        <pose>#{_x} #{_y} #{z} 0 0 #{_yaw}</pose>
        <world>#{$worldName}</world>
        <is_performer>true</is_performer>
        <sdf version='1.6'>
        <include>
          <name>#{_name}</name>
<<<<<<< HEAD
          <uri>https://fuel.ignitionrobotics.org/1.0/openrobotics/models/X1 Config #{_config}</uri>
=======
          <uri>https://fuel.ignitionrobotics.org/1.0/OpenRobotics/models/X1 Config #{_config}</uri>
>>>>>>> d62b4abf
          <!-- Diff drive -->
          <plugin filename="libignition-gazebo-diff-drive-system.so"
                  name="ignition::gazebo::systems::DiffDrive">
            <left_joint>front_left_wheel_joint</left_joint>
            <left_joint>rear_left_wheel_joint</left_joint>
            <right_joint>front_right_wheel_joint</right_joint>
            <right_joint>rear_right_wheel_joint</right_joint>
            <wheel_separation>#{0.45649 * 1.5}</wheel_separation>
            <wheel_radius>0.1651</wheel_radius>
            <topic>/model/#{_name}/cmd_vel_relay</topic>
          </plugin>
          <!-- Publish robot state information -->
          <plugin filename="libignition-gazebo-pose-publisher-system.so"
            name="ignition::gazebo::systems::PosePublisher">
            <publish_link_pose>true</publish_link_pose>
            <publish_sensor_pose>true</publish_sensor_pose>
            <publish_collision_pose>false</publish_collision_pose>
            <publish_visual_pose>false</publish_visual_pose>
            <publish_nested_model_pose>#{$enableGroundTruth}</publish_nested_model_pose>
            <use_pose_vector_msg>true</use_pose_vector_msg>
            <static_publisher>true</static_publisher>
            <static_update_frequency>1</static_update_frequency>
          </plugin>
          <!-- Battery plugin -->
          <plugin filename="libignition-gazebo-linearbatteryplugin-system.so"
            name="ignition::gazebo::systems::LinearBatteryPlugin">
            <battery_name>linear_battery</battery_name>
            <voltage>12.694</voltage>
            <open_circuit_voltage_constant_coef>12.694</open_circuit_voltage_constant_coef>
            <open_circuit_voltage_linear_coef>-3.1424</open_circuit_voltage_linear_coef>
            <initial_charge>78.4</initial_charge>
            <capacity>78.4</capacity>
            <resistance>0.061523</resistance>
            <smooth_current_tau>1.9499</smooth_current_tau>
            <power_load>6.6</power_load>
            <start_on_motion>true</start_on_motion>
          </plugin>
          <!-- Gas Sensor plugin -->
          <plugin filename="libGasEmitterDetectorPlugin.so"
            name="subt::GasDetector">
            <topic>/model/#{_name}/gas_detected</topic>
            <update_rate>10</update_rate>
            <type>gas</type>
          </plugin>
          <plugin filename="libignition-gazebo-breadcrumbs-system.so"
            name="ignition::gazebo::systems::Breadcrumbs">
            <topic>/model/#{_name}/breadcrumb/deploy</topic>
            <max_deployments>#{max_breadcrumbs}</max_deployments>
            <disable_physics_time>3.0</disable_physics_time>
            <breadcrumb>
              <sdf version="1.6">
                <model name="#{_name}__breadcrumb__">
                  <pose>-0.45 0 0 0 0 0</pose>
                  <include>
<<<<<<< HEAD
                    <uri>https://fuel.ignitionrobotics.org/1.0/openrobotics/models/Breadcrumb Node</uri>
=======
                    <uri>https://fuel.ignitionrobotics.org/1.0/OpenRobotics/models/Breadcrumb Node</uri>
>>>>>>> d62b4abf
                  </include>
                </model>
              </sdf>
            </breadcrumb>
          </plugin>
        </include>
        </sdf>
      </spawn>
    HEREDOC
  
    exec = <<-HEREDOC
      <executable name='x1_description'>
        <command>roslaunch --wait subt_ros x1_description.launch world_name:=#{$worldName} name:=#{_name}</command>
      </executable>
      <executable name='x1_ros_ign_bridge'>
        <command>roslaunch --wait subt_ros vehicle_topics.launch world_name:=#{$worldName} name:=#{_name} uav:=#{uav} laser_scan:=#{laserScan} stereo_cam:=#{stereoCam} lidar_3d:=#{lidar3d} breadcrumbs:=#{max_breadcrumbs>0?1:0}</command>
      </executable>
    HEREDOC

    return spawn, exec
  end

  def spawnX2(_name, _config, _x, _y, _z, _yaw)
    uav=0
    laserScan=0
    stereoCam=0
    lidar3d=0
    if _config == "1" or _config == "2" or _config == "3" or _config == "4" or _config == "9"
      laserScan=1
    end
    if _config == "5"
      stereoCam=1
    end
    if _config == "6" or _config == "8"
      lidar3d=1
    end

    max_breadcrumbs = 0
    if _config == "8" or _config == "9"
      max_breadcrumbs = 6
    end

    z = _z + 0.063494

    spawn = <<-HEREDOC
      <spawn name='#{_name}'>
        <name>#{_name}</name>
        <allow_renaming>false</allow_renaming>
        <pose>#{_x} #{_y} #{z} 0 0 #{_yaw}</pose>
        <world>#{$worldName}</world>
        <is_performer>true</is_performer>
        <sdf version='1.6'>
        <include>
          <name>#{_name}</name>
<<<<<<< HEAD
          <uri>https://fuel.ignitionrobotics.org/1.0/openrobotics/models/X2 Config #{_config}</uri>
=======
          <uri>https://fuel.ignitionrobotics.org/1.0/OpenRobotics/models/X2 Config #{_config}</uri>
>>>>>>> d62b4abf
          <!-- Diff drive -->
          <plugin filename="libignition-gazebo-diff-drive-system.so"
                  name="ignition::gazebo::systems::DiffDrive">
            <left_joint>front_left_wheel_joint</left_joint>
            <left_joint>rear_left_wheel_joint</left_joint>
            <right_joint>front_right_wheel_joint</right_joint>
            <right_joint>rear_right_wheel_joint</right_joint>
            <wheel_separation>#{0.33559 * 1.23}</wheel_separation>
            <wheel_radius>0.098</wheel_radius>
            <topic>/model/#{_name}/cmd_vel_relay</topic>
          </plugin>
          <!-- Publish robot state information -->
          <plugin filename="libignition-gazebo-pose-publisher-system.so"
            name="ignition::gazebo::systems::PosePublisher">
            <publish_link_pose>true</publish_link_pose>
            <publish_sensor_pose>true</publish_sensor_pose>
            <publish_collision_pose>false</publish_collision_pose>
            <publish_visual_pose>false</publish_visual_pose>
            <publish_nested_model_pose>#{$enableGroundTruth}</publish_nested_model_pose>
            <use_pose_vector_msg>true</use_pose_vector_msg>
            <static_publisher>true</static_publisher>
            <static_update_frequency>1</static_update_frequency>
          </plugin>
          <!-- Battery plugin -->
          <plugin filename="libignition-gazebo-linearbatteryplugin-system.so"
            name="ignition::gazebo::systems::LinearBatteryPlugin">
            <battery_name>linear_battery</battery_name>
            <voltage>12.694</voltage>
            <open_circuit_voltage_constant_coef>12.694</open_circuit_voltage_constant_coef>
            <open_circuit_voltage_linear_coef>-3.1424</open_circuit_voltage_linear_coef>
            <initial_charge>78.4</initial_charge>
            <capacity>78.4</capacity>
            <resistance>0.061523</resistance>
            <smooth_current_tau>1.9499</smooth_current_tau>
            <power_load>6.6</power_load>
            <start_on_motion>true</start_on_motion>
          </plugin>
          <!-- Gas Sensor plugin -->
          <plugin filename="libGasEmitterDetectorPlugin.so"
            name="subt::GasDetector">
            <topic>/model/#{_name}/gas_detected</topic>
            <update_rate>10</update_rate>
            <type>gas</type>
          </plugin>
          <plugin filename="libignition-gazebo-breadcrumbs-system.so"
            name="ignition::gazebo::systems::Breadcrumbs">
            <topic>/model/#{_name}/breadcrumb/deploy</topic>
            <max_deployments>#{max_breadcrumbs}</max_deployments>
            <disable_physics_time>3.0</disable_physics_time>
            <breadcrumb>
              <sdf version="1.6">
                <model name="#{_name}__breadcrumb__">
                  <pose>-0.24 0 0 0 0 0</pose>
                  <include>
<<<<<<< HEAD
                    <uri>https://fuel.ignitionrobotics.org/1.0/openrobotics/models/Breadcrumb Node</uri>
=======
                    <uri>https://fuel.ignitionrobotics.org/1.0/OpenRobotics/models/Breadcrumb Node</uri>
>>>>>>> d62b4abf
                  </include>
                </model>
              </sdf>
            </breadcrumb>
          </plugin>
        </include>
        </sdf>
      </spawn>
    HEREDOC

    exec = <<-HEREDOC
      <executable name='x2_description'>
        <command>roslaunch --wait subt_ros x2_description.launch world_name:=#{$worldName} name:=#{_name}</command>
      </executable>
      <executable name='x2_ros_ign_bridge'>
        <command>roslaunch --wait subt_ros vehicle_topics.launch world_name:=#{$worldName} name:=#{_name} uav:=#{uav} laser_scan:=#{laserScan} stereo_cam:=#{stereoCam} lidar_3d:=#{lidar3d} breadcrumbs:=#{max_breadcrumbs>0?1:0}</command>
      </executable>
    HEREDOC

    return spawn, exec
  end

  def spawnX3(_name, _config, _x, _y, _z, _yaw)
    uav=1
    laserScan=0
    stereoCam=0
    rgbdCam=0
    if _config == "3" || _config == "4"
      rgbdCam=1
    end
    if _config == "5"
      stereoCam=1
    end

    z = _z + 0.2

    spawn = <<-HEREDOC
    <spawn name='#{_name}'>
      <name>#{_name}</name>
      <allow_renaming>false</allow_renaming>
      <pose>#{_x} #{_y} #{z} 0 0 #{_yaw}</pose>
      <world>#{$worldName}</world>
      <is_performer>true</is_performer>
      <sdf version='1.6'>
      <include>
        <name>#{_name}</name>
<<<<<<< HEAD
        <uri>https://fuel.ignitionrobotics.org/1.0/openrobotics/models/X3 UAV Config #{_config}</uri>
=======
        <uri>https://fuel.ignitionrobotics.org/1.0/OpenRobotics/models/X3 UAV Config #{_config}</uri>
>>>>>>> d62b4abf
        <!-- Publish robot state information -->
        <plugin filename="libignition-gazebo-pose-publisher-system.so"
          name="ignition::gazebo::systems::PosePublisher">
          <publish_link_pose>true</publish_link_pose>
          <publish_sensor_pose>true</publish_sensor_pose>
          <publish_collision_pose>false</publish_collision_pose>
          <publish_visual_pose>false</publish_visual_pose>
          <publish_nested_model_pose>#{$enableGroundTruth}</publish_nested_model_pose>
          <use_pose_vector_msg>true</use_pose_vector_msg>
          <static_publisher>true</static_publisher>
          <static_update_frequency>1</static_update_frequency>
        </plugin>
        <plugin filename="libignition-gazebo-multicopter-motor-model-system.so"
          name="ignition::gazebo::systems::MulticopterMotorModel">
          <robotNamespace>model/#{_name}</robotNamespace>
          <jointName>rotor_0_joint</jointName>
          <linkName>rotor_0</linkName>
          <turningDirection>ccw</turningDirection>
          <timeConstantUp>0.0125</timeConstantUp>
          <timeConstantDown>0.025</timeConstantDown>
          <maxRotVelocity>800.0</maxRotVelocity>
          <motorConstant>8.54858e-06</motorConstant>
          <momentConstant>0.016</momentConstant>
          <commandSubTopic>command/motor_speed</commandSubTopic>
          <motorNumber>0</motorNumber>
          <rotorDragCoefficient>8.06428e-05</rotorDragCoefficient>
          <rollingMomentCoefficient>1e-06</rollingMomentCoefficient>
          <motorSpeedPubTopic>motor_speed/0</motorSpeedPubTopic>
          <rotorVelocitySlowdownSim>10</rotorVelocitySlowdownSim>
          <motorType>velocity</motorType>
        </plugin>
        <plugin filename="libignition-gazebo-multicopter-motor-model-system.so"
          name="ignition::gazebo::systems::MulticopterMotorModel">
          <robotNamespace>model/#{_name}</robotNamespace>
          <jointName>rotor_1_joint</jointName>
          <linkName>rotor_1</linkName>
          <turningDirection>ccw</turningDirection>
          <timeConstantUp>0.0125</timeConstantUp>
          <timeConstantDown>0.025</timeConstantDown>
          <maxRotVelocity>800.0</maxRotVelocity>
          <motorConstant>8.54858e-06</motorConstant>
          <momentConstant>0.016</momentConstant>
          <commandSubTopic>command/motor_speed</commandSubTopic>
          <motorNumber>1</motorNumber>
          <rotorDragCoefficient>8.06428e-05</rotorDragCoefficient>
          <rollingMomentCoefficient>1e-06</rollingMomentCoefficient>
          <motorSpeedPubTopic>motor_speed/1</motorSpeedPubTopic>
          <rotorVelocitySlowdownSim>10</rotorVelocitySlowdownSim>
          <motorType>velocity</motorType>
        </plugin>
        <plugin filename="libignition-gazebo-multicopter-motor-model-system.so"
          name="ignition::gazebo::systems::MulticopterMotorModel">
          <robotNamespace>model/#{_name}</robotNamespace>
          <jointName>rotor_2_joint</jointName>
          <linkName>rotor_2</linkName>
          <turningDirection>cw</turningDirection>
          <timeConstantUp>0.0125</timeConstantUp>
          <timeConstantDown>0.025</timeConstantDown>
          <maxRotVelocity>800.0</maxRotVelocity>
          <motorConstant>8.54858e-06</motorConstant>
          <momentConstant>0.016</momentConstant>
          <commandSubTopic>command/motor_speed</commandSubTopic>
          <motorNumber>2</motorNumber>
          <rotorDragCoefficient>8.06428e-05</rotorDragCoefficient>
          <rollingMomentCoefficient>1e-06</rollingMomentCoefficient>
          <motorSpeedPubTopic>motor_speed/2</motorSpeedPubTopic>
          <rotorVelocitySlowdownSim>10</rotorVelocitySlowdownSim>
          <motorType>velocity</motorType>
        </plugin>
        <plugin filename="libignition-gazebo-multicopter-motor-model-system.so"
          name="ignition::gazebo::systems::MulticopterMotorModel">
          <robotNamespace>model/#{_name}</robotNamespace>
          <jointName>rotor_3_joint</jointName>
          <linkName>rotor_3</linkName>
          <turningDirection>cw</turningDirection>
          <timeConstantUp>0.0125</timeConstantUp>
          <timeConstantDown>0.025</timeConstantDown>
          <maxRotVelocity>800.0</maxRotVelocity>
          <motorConstant>8.54858e-06</motorConstant>
          <momentConstant>0.016</momentConstant>
          <commandSubTopic>command/motor_speed</commandSubTopic>
          <motorNumber>3</motorNumber>
          <rotorDragCoefficient>8.06428e-05</rotorDragCoefficient>
          <rollingMomentCoefficient>1e-06</rollingMomentCoefficient>
          <motorSpeedPubTopic>motor_speed/3</motorSpeedPubTopic>
          <rotorVelocitySlowdownSim>10</rotorVelocitySlowdownSim>
          <motorType>velocity</motorType>
        </plugin>
        <!--Multicopter velocity controller--> 
        <plugin
          filename="libignition-gazebo-multicopter-control-system.so"
          name="ignition::gazebo::systems::MulticopterVelocityControl">
          <robotNamespace>model/#{_name}</robotNamespace>
          <commandSubTopic>cmd_vel</commandSubTopic>
          <motorControlPubTopic>command/motor_speed</motorControlPubTopic>
          <enableSubTopic>velocity_controller/enable</enableSubTopic>
          <comLinkName>base_link</comLinkName>
          <velocityGain>2.7 2.7 2.7</velocityGain>
          <attitudeGain>2 3 0.15</attitudeGain>
          <angularRateGain>0.4 0.52 0.18</angularRateGain>
          <maximumLinearAcceleration>1 1 2</maximumLinearAcceleration>
          <maximumLinearVelocity>5 5 5</maximumLinearVelocity>
          <maximumAngularVelocity>3 3 3</maximumAngularVelocity>
          <linearVelocityNoiseMean>0 0 0.05</linearVelocityNoiseMean>
          <!-- linearVelocityNoiseStdDev based on error values reported in the paper Shen et. al., -->
          <!-- Vision-Based State Estimation and Trajectory Control Towards High-Speed Flight with a Quadrotor -->
          <!-- http://citeseerx.ist.psu.edu/viewdoc/download?doi=10.1.1.490.7958&rep=rep1&type=pdf -->
          <linearVelocityNoiseStdDev>0.1105 0.1261 0.00947</linearVelocityNoiseStdDev>
          <angularVelocityNoiseMean>0 0 0</angularVelocityNoiseMean>
          <!-- angularVelocityNoiseStdDev values based on ADIS16448's Rate Noise Density with a sample  -->
          <!-- time of 0.004 ms. -->
          <angularVelocityNoiseStdDev>0.004 0.004 0.004</angularVelocityNoiseStdDev>
          <rotorConfiguration>
            <rotor>
              <jointName>rotor_0_joint</jointName>
              <forceConstant>8.54858e-06</forceConstant>
              <momentConstant>0.016</momentConstant>
              <direction>1</direction>
            </rotor>
            <rotor>
              <jointName>rotor_1_joint</jointName>
              <forceConstant>8.54858e-06</forceConstant>
              <momentConstant>0.016</momentConstant>
              <direction>1</direction>
            </rotor>
            <rotor>
              <jointName>rotor_2_joint</jointName>
              <forceConstant>8.54858e-06</forceConstant>
              <momentConstant>0.016</momentConstant>
              <direction>-1</direction>
            </rotor>
            <rotor>
              <jointName>rotor_3_joint</jointName>
              <forceConstant>8.54858e-06</forceConstant>
              <momentConstant>0.016</momentConstant>
              <direction>-1</direction>
            </rotor>
          </rotorConfiguration>
        </plugin>
        <!-- Battery plugin -->
        <plugin filename="libignition-gazebo-linearbatteryplugin-system.so"
          name="ignition::gazebo::systems::LinearBatteryPlugin">
          <battery_name>linear_battery</battery_name>
          <voltage>12.694</voltage>
          <open_circuit_voltage_constant_coef>12.694</open_circuit_voltage_constant_coef>
          <open_circuit_voltage_linear_coef>-3.1424</open_circuit_voltage_linear_coef>
          <initial_charge>18.0</initial_charge>
          <capacity>18.0</capacity>
          <resistance>0.061523</resistance>
          <smooth_current_tau>1.9499</smooth_current_tau>
          <power_load>6.6</power_load>
          <start_on_motion>true</start_on_motion>
        </plugin>
        <!-- Gas Sensor plugin -->
        <plugin filename="libGasEmitterDetectorPlugin.so"
          name="subt::GasDetector">
          <topic>/model/#{_name}/gas_detected</topic>
          <update_rate>10</update_rate>
          <type>gas</type>
        </plugin>
      </include>
      </sdf>
    </spawn>
    HEREDOC

    exec = <<-HEREDOC
      <executable name='x3_description'>
        <command>roslaunch --wait subt_ros x3_description.launch world_name:=#{$worldName} name:=#{_name}</command>
      </executable>
      <executable name='x3_ros_ign_bridge'>
        <command>roslaunch --wait subt_ros vehicle_topics.launch world_name:=#{$worldName} name:=#{_name} uav:=#{uav} laser_scan:=#{laserScan} stereo_cam:=#{stereoCam} rgbd_cam:=#{rgbdCam} breadcrumbs:=0</command>
      </executable>
    HEREDOC

    return spawn, exec
  end

  def spawnX4(_name, _config, _x, _y, _z, _yaw)
    uav=1
    laserScan=0
    stereoCam=0
    rgbdCam=0
    if _config == "2"
      rgbdCam=1
    end
    if _config == "3" or _config == "4"
      laserScan=1
    end
    if _config == "5"
      stereoCam=1
    end

    z = _z + 0.2

    spawn = <<-HEREDOC
    <spawn name='#{_name}'>
      <name>#{_name}</name>
      <allow_renaming>false</allow_renaming>
      <pose>#{_x} #{_y} #{z} 0 0 #{_yaw}</pose>
      <world>#{$worldName}</world>
      <is_performer>true</is_performer>
      <sdf version='1.6'>
      <include>
        <name>#{_name}</name>
<<<<<<< HEAD
        <uri>https://fuel.ignitionrobotics.org/1.0/openrobotics/models/X4 UAV Config #{_config}</uri>
=======
        <uri>https://fuel.ignitionrobotics.org/1.0/OpenRobotics/models/X4 UAV Config #{_config}</uri>
>>>>>>> d62b4abf
        <!-- Publish robot state information -->
        <plugin filename="libignition-gazebo-pose-publisher-system.so"
          name="ignition::gazebo::systems::PosePublisher">
          <publish_link_pose>true</publish_link_pose>
          <publish_sensor_pose>true</publish_sensor_pose>
          <publish_collision_pose>false</publish_collision_pose>
          <publish_visual_pose>false</publish_visual_pose>
          <publish_nested_model_pose>#{$enableGroundTruth}</publish_nested_model_pose>
          <use_pose_vector_msg>true</use_pose_vector_msg>
          <static_publisher>true</static_publisher>
          <static_update_frequency>1</static_update_frequency>
        </plugin>
        <plugin filename="libignition-gazebo-multicopter-motor-model-system.so"
          name="ignition::gazebo::systems::MulticopterMotorModel">
          <robotNamespace>model/#{_name}</robotNamespace>
          <jointName>rotor_0_joint</jointName>
          <linkName>rotor_0</linkName>
          <turningDirection>ccw</turningDirection>
          <timeConstantUp>0.0182</timeConstantUp>
          <timeConstantDown>0.0182</timeConstantDown>
          <maxRotVelocity>1000.0</maxRotVelocity>
          <motorConstant>1.269e-05</motorConstant>
          <momentConstant>0.016754</momentConstant>
          <commandSubTopic>command/motor_speed</commandSubTopic>
          <motorNumber>0</motorNumber>
          <rotorDragCoefficient>2.0673e-04</rotorDragCoefficient>
          <rollingMomentCoefficient>0</rollingMomentCoefficient>
          <motorSpeedPubTopic>motor_speed/0</motorSpeedPubTopic>
          <rotorVelocitySlowdownSim>10</rotorVelocitySlowdownSim>
          <motorType>velocity</motorType>
        </plugin>
        <plugin filename="libignition-gazebo-multicopter-motor-model-system.so"
          name="ignition::gazebo::systems::MulticopterMotorModel">
          <robotNamespace>model/#{_name}</robotNamespace>
          <jointName>rotor_1_joint</jointName>
          <linkName>rotor_1</linkName>
          <turningDirection>cw</turningDirection>
          <timeConstantUp>0.0182</timeConstantUp>
          <timeConstantDown>0.0182</timeConstantDown>
          <maxRotVelocity>1000.0</maxRotVelocity>
          <motorConstant>1.269e-05</motorConstant>
          <momentConstant>0.016754</momentConstant>
          <commandSubTopic>command/motor_speed</commandSubTopic>
          <motorNumber>1</motorNumber>
          <rotorDragCoefficient>2.0673e-04</rotorDragCoefficient>
          <rollingMomentCoefficient>0</rollingMomentCoefficient>
          <motorSpeedPubTopic>motor_speed/1</motorSpeedPubTopic>
          <rotorVelocitySlowdownSim>10</rotorVelocitySlowdownSim>
          <motorType>velocity</motorType>
        </plugin>
        <plugin filename="libignition-gazebo-multicopter-motor-model-system.so"
          name="ignition::gazebo::systems::MulticopterMotorModel">
          <robotNamespace>model/#{_name}</robotNamespace>
          <jointName>rotor_2_joint</jointName>
          <linkName>rotor_2</linkName>
          <turningDirection>ccw</turningDirection>
          <timeConstantUp>0.0182</timeConstantUp>
          <timeConstantDown>0.0182</timeConstantDown>
          <maxRotVelocity>1000.0</maxRotVelocity>
          <motorConstant>1.269e-05</motorConstant>
          <momentConstant>0.016754</momentConstant>
          <commandSubTopic>command/motor_speed</commandSubTopic>
          <motorNumber>2</motorNumber>
          <rotorDragCoefficient>2.0673e-04</rotorDragCoefficient>
          <rollingMomentCoefficient>0</rollingMomentCoefficient>
          <motorSpeedPubTopic>motor_speed/2</motorSpeedPubTopic>
          <rotorVelocitySlowdownSim>10</rotorVelocitySlowdownSim>
          <motorType>velocity</motorType>
        </plugin>
        <plugin filename="libignition-gazebo-multicopter-motor-model-system.so"
          name="ignition::gazebo::systems::MulticopterMotorModel">
          <robotNamespace>model/#{_name}</robotNamespace>
          <jointName>rotor_3_joint</jointName>
          <linkName>rotor_3</linkName>
          <turningDirection>cw</turningDirection>
          <timeConstantUp>0.0182</timeConstantUp>
          <timeConstantDown>0.0182</timeConstantDown>
          <maxRotVelocity>1000.0</maxRotVelocity>
          <motorConstant>1.269e-05</motorConstant>
          <momentConstant>0.016754</momentConstant>
          <commandSubTopic>command/motor_speed</commandSubTopic>
          <motorNumber>3</motorNumber>
          <rotorDragCoefficient>2.0673e-04</rotorDragCoefficient>
          <rollingMomentCoefficient>0</rollingMomentCoefficient>
          <motorSpeedPubTopic>motor_speed/3</motorSpeedPubTopic>
          <rotorVelocitySlowdownSim>10</rotorVelocitySlowdownSim>
          <motorType>velocity</motorType>
        </plugin>
        <plugin filename="libignition-gazebo-multicopter-motor-model-system.so"
          name="ignition::gazebo::systems::MulticopterMotorModel">
          <robotNamespace>model/#{_name}</robotNamespace>
          <jointName>rotor_4_joint</jointName>
          <linkName>rotor_4</linkName>
          <turningDirection>ccw</turningDirection>
          <timeConstantUp>0.0182</timeConstantUp>
          <timeConstantDown>0.0182</timeConstantDown>
          <maxRotVelocity>1000.0</maxRotVelocity>
          <motorConstant>1.269e-05</motorConstant>
          <momentConstant>0.016754</momentConstant>
          <commandSubTopic>command/motor_speed</commandSubTopic>
          <motorNumber>4</motorNumber>
          <rotorDragCoefficient>2.0673e-04</rotorDragCoefficient>
          <rollingMomentCoefficient>0</rollingMomentCoefficient>
          <motorSpeedPubTopic>motor_speed/4</motorSpeedPubTopic>
          <rotorVelocitySlowdownSim>10</rotorVelocitySlowdownSim>
          <motorType>velocity</motorType>
        </plugin>
        <plugin filename="libignition-gazebo-multicopter-motor-model-system.so"
          name="ignition::gazebo::systems::MulticopterMotorModel">
          <robotNamespace>model/#{_name}</robotNamespace>
          <jointName>rotor_5_joint</jointName>
          <linkName>rotor_5</linkName>
          <turningDirection>cw</turningDirection>
          <timeConstantUp>0.0182</timeConstantUp>
          <timeConstantDown>0.0182</timeConstantDown>
          <maxRotVelocity>1000.0</maxRotVelocity>
          <motorConstant>1.269e-05</motorConstant>
          <momentConstant>0.016754</momentConstant>
          <commandSubTopic>command/motor_speed</commandSubTopic>
          <motorNumber>5</motorNumber>
          <rotorDragCoefficient>2.0673e-04</rotorDragCoefficient>
          <rollingMomentCoefficient>0</rollingMomentCoefficient>
          <motorSpeedPubTopic>motor_speed/5</motorSpeedPubTopic>
          <rotorVelocitySlowdownSim>10</rotorVelocitySlowdownSim>
          <motorType>velocity</motorType>
        </plugin>
        <!--Multicopter velocity controller--> 
        <plugin
          filename="libignition-gazebo-multicopter-control-system.so"
          name="ignition::gazebo::systems::MulticopterVelocityControl">
          <robotNamespace>model/#{_name}</robotNamespace>
          <commandSubTopic>cmd_vel</commandSubTopic>
          <motorControlPubTopic>command/motor_speed</motorControlPubTopic>
          <enableSubTopic>velocity_controller/enable</enableSubTopic>
          <comLinkName>base_link</comLinkName>
          <velocityGain>6 6 10</velocityGain>
          <attitudeGain>4 4 2</attitudeGain>
          <angularRateGain>0.7 0.7 0.7</angularRateGain>
          <maximumLinearAcceleration>1 1 2</maximumLinearAcceleration>
          <maximumLinearVelocity>5 5 5</maximumLinearVelocity>
          <maximumAngularVelocity>3 3 3</maximumAngularVelocity>
          <linearVelocityNoiseMean>0 0 0</linearVelocityNoiseMean>
          <!-- linearVelocityNoiseStdDev based on error values reported in the paper Shen et. al., -->
          <!-- Vision-Based State Estimation and Trajectory Control Towards High-Speed Flight with a Quadrotor -->
          <!-- http://citeseerx.ist.psu.edu/viewdoc/download?doi=10.1.1.490.7958&rep=rep1&type=pdf -->
          <linearVelocityNoiseStdDev>0.1105 0.1261 0.0947</linearVelocityNoiseStdDev>
          <angularVelocityNoiseMean>0 0 0</angularVelocityNoiseMean>
          <!-- angularVelocityNoiseStdDev values based on ADIS16448's Rate Noise Density with a sample  -->
          <!-- time of 0.004 ms. -->
          <angularVelocityNoiseStdDev>0.004 0.004 0.004</angularVelocityNoiseStdDev>
          <rotorConfiguration>
            <rotor>
              <jointName>rotor_0_joint</jointName>
              <forceConstant>1.269e-05</forceConstant>
              <momentConstant>1.6754e-2</momentConstant>
              <direction>1</direction>
            </rotor>
            <rotor>
              <jointName>rotor_1_joint</jointName>
              <forceConstant>1.269e-05</forceConstant>
              <momentConstant>1.6754e-2</momentConstant>
              <direction>-1</direction>
            </rotor>
            <rotor>
              <jointName>rotor_2_joint</jointName>
              <forceConstant>1.269e-05</forceConstant>
              <momentConstant>1.6754e-2</momentConstant>
              <direction>1</direction>
            </rotor>
            <rotor>
              <jointName>rotor_3_joint</jointName>
              <forceConstant>1.269e-05</forceConstant>
              <momentConstant>1.6754e-2</momentConstant>
              <direction>-1</direction>
            </rotor>
            <rotor>
              <jointName>rotor_4_joint</jointName>
              <forceConstant>1.269e-05</forceConstant>
              <momentConstant>1.6754e-2</momentConstant>
              <direction>1</direction>
            </rotor>
            <rotor>
              <jointName>rotor_5_joint</jointName>
              <forceConstant>1.269e-05</forceConstant>
              <momentConstant>1.6754e-2</momentConstant>
              <direction>-1</direction>
            </rotor>
          </rotorConfiguration>
        </plugin>
        <!-- Battery plugin -->
        <plugin filename="libignition-gazebo-linearbatteryplugin-system.so"
          name="ignition::gazebo::systems::LinearBatteryPlugin">
          <battery_name>linear_battery</battery_name>
          <voltage>12.694</voltage>
          <open_circuit_voltage_constant_coef>12.694</open_circuit_voltage_constant_coef>
          <open_circuit_voltage_linear_coef>-3.1424</open_circuit_voltage_linear_coef>
          <initial_charge>18.0</initial_charge>
          <capacity>18.0</capacity>
          <resistance>0.061523</resistance>
          <smooth_current_tau>1.9499</smooth_current_tau>
          <power_load>6.6</power_load>
          <start_on_motion>true</start_on_motion>
        </plugin>
        <!-- Gas Sensor plugin -->
        <plugin filename="libGasEmitterDetectorPlugin.so"
          name="subt::GasDetector">
          <topic>/model/#{_name}/gas_detected</topic>
          <update_rate>10</update_rate>
          <type>gas</type>
        </plugin>
        </include>
      </sdf>
    </spawn>
    HEREDOC

    exec = <<-HEREDOC
    <executable name='x4_description'>
      <command>roslaunch --wait subt_ros x4_description.launch world_name:=#{$worldName} name:=#{_name}</command>
    </executable>
    <executable name='x4_ros_ign_bridge'>
      <command>roslaunch --wait subt_ros vehicle_topics.launch world_name:=#{$worldName} name:=#{_name} uav:=#{uav} laser_scan:=#{laserScan} stereo_cam:=#{stereoCam} rgbd_cam:=#{rgbdCam} breadcrumbs:=0</command>
    </executable>
    HEREDOC

    return spawn, exec
  end

  def spawnTeamBase(_x, _y, _z, _yaw)
    spawn = <<-HEREDOC
<<<<<<< HEAD
    <spawn name='TeamBase'>
      <name>TeamBase</name>
=======
    <spawn name='TEAMBASE'>
      <name>TEAMBASE</name>
>>>>>>> d62b4abf
      <allow_renaming>false</allow_renaming>
      <world>#{$worldName}</world>
      <is_performer>false</is_performer>
      <sdf version='1.6'>
<<<<<<< HEAD
      <model name='TeamBase'>
=======
      <model name='TEAMBASE'>
>>>>>>> d62b4abf
        <pose>#{_x} #{_y} #{_z} 0 0 #{_yaw}</pose>
        <static>true</static>
        <link name='link'>
          <pose>0 0 0.05 0 0 0</pose>
          <visual name='visual'>
            <geometry>
              <box>
                <size>.1 .1 .1</size>
              </box>
            </geometry>
          </visual>
        </link>
      </model>
      </sdf>
    </spawn>
    HEREDOC

    exec = <<-HEREDOC
    <executable name='teambase_description'>
      <command>roslaunch --wait subt_ros teambase_description.launch world_name:=#{$worldName}</command>
    </executable>
    <executable name='teambase_ros_ign_bridge'>
      <command>roslaunch --wait subt_ros teambase_topics.launch world_name:=#{$worldName}</command>
    </executable>
    HEREDOC

    return spawn, exec
  end
%>

<plugin name="ignition::launch::GazeboFactory"
        filename="libignition-launch-gazebo-factory.so">
<%
  # Reverse hash of mersupials, i.e, key: child, value: parent
  marsupialChildren = marsupialParents.invert


  # Spawn nonmarsupial and parent marsupial robots first. Then spawn child
  # marsupials since they need the positions of their parents
  spawnList = robots.select { |name| not marsupialChildren.has_key?(name) }.values +
              robots.select { |name| marsupialChildren.has_key?(name) }.values

  robotSpawned = 0
  spawnList.each do |robot|
    name = robot.name
    config = robot.config
    robotType = robot.type
    robotConfigN = robot.configNumber
    posX = -(robotSpawned / spawnColSize * spawnGridSize - spawnRowOffset)
    posY = -(robotSpawned % spawnColSize * spawnGridSize - spawnColOffset)

    # Spawn above parent position if this robot is marsupial child
    if marsupialChildren.has_key?(name)
      parentRobot = robots[marsupialChildren[name]]
      offsetX = MARSUPIAL_PARENT_ROBOT_POSITION_OFFSETS[parentRobot.type].x
      offsetY = MARSUPIAL_PARENT_ROBOT_POSITION_OFFSETS[parentRobot.type].y
      robot.pos.x = parentRobot.pos.x + Math.cos(-spawnWorldYaw) * offsetX + Math.sin(-spawnWorldYaw) * offsetY
      robot.pos.y = parentRobot.pos.y - Math.sin(-spawnWorldYaw) * offsetX + Math.cos(-spawnWorldYaw) * offsetY
      robot.pos.z = parentRobot.pos.z + MARSUPIAL_PARENT_ROBOT_POSITION_OFFSETS[parentRobot.type].z
      robot.rot = parentRobot.rot
    else
      x = Math.cos(-spawnWorldYaw) * posX + Math.sin(-spawnWorldYaw) * posY
      y = -(Math.sin(-spawnWorldYaw)) * posX + Math.cos(-spawnWorldYaw) * posY
      robot.pos.x = x + spawnWorldXPos
      robot.pos.y = y + spawnWorldYPos
      robot.pos.z = spawnWorldZPos
      robot.rot.yaw = spawnWorldYaw
    end

    spawnStringTmp = ""
    if robotType == "X1" and (robotConfigN == "1" or robotConfigN == "2" or robotConfigN == "3" or robotConfigN == "4" or robotConfigN == "5" or robotConfigN == "7" or robotConfigN == "8")
      robotSpawned += 1
      spawnStringTmp, executables = spawnX1(name, robotConfigN, robot.pos.x, robot.pos.y, robot.pos.z, robot.rot.yaw)
    elsif robotType == "X2" and (robotConfigN == "1" or robotConfigN == "2" or robotConfigN == "3" or robotConfigN == "4" or robotConfigN == "5" or robotConfigN == "6" or robotConfigN == "8" or robotConfigN == "9")
      robotSpawned += 1
      spawnStringTmp, executables  = spawnX2(name, robotConfigN, robot.pos.x, robot.pos.y, robot.pos.z, robot.rot.yaw)
    elsif robotType == "X3" and (robotConfigN == "1" or robotConfigN == "2" or robotConfigN == "3" or robotConfigN == "4")
      robotSpawned += 1
      spawnStringTmp, executables  = spawnX3(name, robotConfigN, robot.pos.x, robot.pos.y, robot.pos.z, robot.rot.yaw)

    elsif robotType == "X4" and (robotConfigN == "1" or robotConfigN == "2" or robotConfigN == "3" or robotConfigN == "4" or robotConfigN == "5")
      robotSpawned += 1

      spawnStringTmp, executables  = spawnX4(name, robotConfigN, robot.pos.x, robot.pos.y, robot.pos.z, robot.rot.yaw)

<<<<<<< HEAD
    elsif (name.downcase == "teambase" || name.downcase == "team_base") &&
          (config.downcase == "teambase" || config.downcase == "team_base")
=======
    elsif name == "TEAMBASE" and config == "TEAMBASE"
>>>>>>> d62b4abf
      robotSpawned += 1
      if !teamBaseSpawned
        teamBaseSpawned = true
        spawnStringTmp, executables = spawnTeamBase(posX, posY, spawnWorldZPos, spawnWorldYaw)
      end
<<<<<<< HEAD
    else
=======
    elsif config != "TEAMBASE"
>>>>>>> d62b4abf
      # Try a team-submitted vehicle.
      package = config.downcase
      installDir = `rospack find #{package}`.chomp
      if installDir.empty?
        raise "Unknown robot configuration #{config}. ROS package #{package} could not be found."
      end

      spawnerScript =  "#{installDir}/launch/spawner.rb"
      begin
        load spawnerScript
      rescue LoadError
        raise "Unknown robot configuration #{config}. #{spawnerScript} could not be found."
      else
        fuelPrefix = "https://fuel.ignitionrobotics.org/1.0/OpenRobotics/models"
        # We assume that the model and its supporting files can be found in
        # `installDir`. If `$localModel` is not set, the model is loaded from
        # Fuel.
        if $localModel
          modelURI = installDir
        else
          # check if robot name follows subt robot naming convention on Fuel.
          # if so, construct a name without underscores, e.g. 'X1 Config 2' or
          # 'X3 UAV Config 4', else use original name
          convention = /^x[[:digit:]]_.*[[:digit:]]/.match(package)
          if convention
            if robot.type == "X3" or robot.type == "X4"
              mUAVStr = "UAV "
            else
              mUAVStr = ""
            end
            robotName = "#{robotType} #{mUAVStr}Config #{robotConfigN}"
          else
            robotName = config
          end
          modelURI = "#{fuelPrefix}/#{robotName}"
        end
        robotSpawned += 1

        spawnStringTmp = spawner(name, modelURI, $worldName, robot.pos.x, robot.pos.y, robot.pos.z, 0, 0, robot.rot.yaw)
        executables = rosExecutables(name, $worldName)
      end
    else
      puts "Error: Invalid Name[%s] or Config[%s]. Skpping." % [name, config]
    end

    if executables != nil
      allExecutables += executables
    end

    if marsupialParents.has_key?(name)
      childModelName = marsupialParents[name]
       detachableJointPlugin = REXML::Document.new <<-HEREDOC
         <plugin filename="libignition-gazebo-detachable-joint-system.so" name="ignition::gazebo::systems::DetachableJoint">
         <parent_link>base_link</parent_link>
         <child_model>#{childModelName}</child_model>
         <child_link>base_link</child_link>
         <topic>/model/#{childModelName}/detach</topic>
         <suppress_child_warning>true</suppress_child_warning>
         </plugin>
       HEREDOC

       # This will be use to attach the drone platform to the base.
       platformJointPlugin = REXML::Document.new <<-HEREDOC
         <plugin filename="libignition-gazebo-detachable-joint-system.so" name="ignition::gazebo::systems::DetachableJoint">
         <parent_link>base_link</parent_link>
         <child_model>#{name}_platform</child_model>
         <child_link>base_link</child_link>
         <suppress_child_warning>true</suppress_child_warning>
         </plugin>
       HEREDOC

       rosExecutable = <<-HEREDOC
         <executable name="#{childModelName}_marsupial">
           <command>roslaunch --wait subt_ros marsupial_topics.launch name:=#{childModelName}</command>
         </executable>
       HEREDOC
       allExecutables += rosExecutable

       # This will be used to spawn the drone platform.
       platform = <<-HEREDOC
         <spawn name="#{name}_platform">
           <name>#{name}_platform</name>
           <allow_renaming>false</allow_renaming>
           <pose>#{robot.pos.x + 0.078} #{robot.pos.y} #{robot.pos.z-0.11} 0 0 0</pose>
           <world>#{$worldName}</world>
           <is_performer>false</is_performer>
           <sdf version='1.6'>
             <include>
               <uri>https://fuel.ignitionrobotics.org/1.0/OpenRobotics/models/DronePlatformX1</uri> 
             </include>
           </sdf>
         </spawn>
       HEREDOC

       # Wrap the temporary spawn string with a root element. This is needed
       # because the xml parser needs a root element. When we're adding the
       # plugin, we print only the contents of the root element.
       spawnXml = REXML::Document.new("<ignition>#{spawnStringTmp}</ignition>")
       search = "//spawn[@name='#{name}']"
       pluginElem = spawnXml.root.elements[search]
       includeElem = pluginElem.elements['sdf/include']
       includeElem.add_element(detachableJointPlugin.root)
       includeElem.add_element(platformJointPlugin.root)

       spawnString = ""
       formatter = REXML::Formatters::Default.new
       spawnXml.root.each { |el| formatter.write(el, spawnString) }
       spawnString += platform

     else
     spawnString = spawnStringTmp
    end
<<<<<<< HEAD

    allExecutables += executables

    if marsupialParents.has_key?(name)
      childModelName = marsupialParents[name]
       detachableJointPlugin = REXML::Document.new <<-HEREDOC
         <plugin filename="libignition-gazebo-detachable-joint-system.so" name="ignition::gazebo::systems::DetachableJoint">
         <parent_link>base_link</parent_link>
         <child_model>#{childModelName}</child_model>
         <child_link>base_link</child_link>
         <topic>/model/#{childModelName}/detach</topic>
         <suppress_child_warning>true</suppress_child_warning>
         </plugin>
       HEREDOC

       # This will be use to attach the drone platform to the base.
       platformJointPlugin = REXML::Document.new <<-HEREDOC
         <plugin filename="libignition-gazebo-detachable-joint-system.so" name="ignition::gazebo::systems::DetachableJoint">
         <parent_link>base_link</parent_link>
         <child_model>#{name}_platform</child_model>
         <child_link>base_link</child_link>
         <suppress_child_warning>true</suppress_child_warning>
         </plugin>
       HEREDOC

       rosExecutable = <<-HEREDOC
         <executable name="#{childModelName}_marsupial">
           <command>roslaunch --wait subt_ros marsupial_topics.launch name:=#{childModelName}</command>
         </executable>
       HEREDOC
       allExecutables += rosExecutable

       # This will be used to spawn the drone platform.
       platform = <<-HEREDOC
         <spawn name="#{name}_platform">
           <name>#{name}_platform</name>
           <allow_renaming>false</allow_renaming>
           <pose>#{robot.pos.x + 0.078} #{robot.pos.y} #{robot.pos.z-0.11} 0 0 0</pose>
           <world>#{$worldName}</world>
           <is_performer>false</is_performer>
           <sdf version='1.6'>
             <include>
               <uri>https://fuel.ignitionrobotics.org/1.0/openrobotics/models/DronePlatformX1</uri> 
             </include>
           </sdf>
         </spawn>
       HEREDOC

       # Wrap the temporary spawn string with a root element. This is needed
       # because the xml parser needs a root element. When we're adding the
       # plugin, we print only the contents of the root element.
       spawnXml = REXML::Document.new("<ignition>#{spawnStringTmp}</ignition>")
       search = "//spawn[@name='#{name}']"
       pluginElem = spawnXml.root.elements[search]
       includeElem = pluginElem.elements['sdf/include']
       includeElem.add_element(detachableJointPlugin.root)
       includeElem.add_element(platformJointPlugin.root)

       spawnString = ""
       formatter = REXML::Formatters::Default.new
       spawnXml.root.each { |el| formatter.write(el, spawnString) }
       spawnString += platform

     else
     spawnString = spawnStringTmp
    end
=======
>>>>>>> d62b4abf
%>
<%= spawnString%>
<%
  end
%>
</plugin>
<%= allExecutables %>

</ignition><|MERGE_RESOLUTION|>--- conflicted
+++ resolved
@@ -149,19 +149,11 @@
       # Check that parent robots are in the MARSUPIAL_VALID_PARENT_ROBOT_TYPES list
       unless MARSUPIAL_VALID_PARENT_ROBOT_TYPES.include?(parentType)
         raise "Invalid marsupial configuration: The parent robot [#{parent}] with type [#{parentType}] is not in the list of robots allowed to be marsupial parents. The list is #{MARSUPIAL_VALID_PARENT_ROBOT_TYPES}"
-<<<<<<< HEAD
       end
       # Check that child robots are in the MARSUPIAL_VALID_CHILD_ROBOT_TYPES list
       unless MARSUPIAL_VALID_CHILD_ROBOT_TYPES.include?(childType)
         raise "Invalid marsupial configuration: The child robot [#{child}] with type [#{childType}] is not in the list of robots allowed to be marsupial children: The list is #{MARSUPIAL_VALID_CHILD_ROBOT_TYPES}"
       end
-=======
-      end
-      # Check that child robots are in the MARSUPIAL_VALID_CHILD_ROBOT_TYPES list
-      unless MARSUPIAL_VALID_CHILD_ROBOT_TYPES.include?(childType)
-        raise "Invalid marsupial configuration: The child robot [#{child}] with type [#{childType}] is not in the list of robots allowed to be marsupial children: The list is #{MARSUPIAL_VALID_CHILD_ROBOT_TYPES}"
-      end
->>>>>>> d62b4abf
 
       marsupialParents[parent] = child
     end
@@ -636,11 +628,7 @@
         <sdf version='1.6'>
         <include>
           <name>#{_name}</name>
-<<<<<<< HEAD
-          <uri>https://fuel.ignitionrobotics.org/1.0/openrobotics/models/X1 Config #{_config}</uri>
-=======
           <uri>https://fuel.ignitionrobotics.org/1.0/OpenRobotics/models/X1 Config #{_config}</uri>
->>>>>>> d62b4abf
           <!-- Diff drive -->
           <plugin filename="libignition-gazebo-diff-drive-system.so"
                   name="ignition::gazebo::systems::DiffDrive">
@@ -695,11 +683,7 @@
                 <model name="#{_name}__breadcrumb__">
                   <pose>-0.45 0 0 0 0 0</pose>
                   <include>
-<<<<<<< HEAD
-                    <uri>https://fuel.ignitionrobotics.org/1.0/openrobotics/models/Breadcrumb Node</uri>
-=======
                     <uri>https://fuel.ignitionrobotics.org/1.0/OpenRobotics/models/Breadcrumb Node</uri>
->>>>>>> d62b4abf
                   </include>
                 </model>
               </sdf>
@@ -754,11 +738,7 @@
         <sdf version='1.6'>
         <include>
           <name>#{_name}</name>
-<<<<<<< HEAD
-          <uri>https://fuel.ignitionrobotics.org/1.0/openrobotics/models/X2 Config #{_config}</uri>
-=======
           <uri>https://fuel.ignitionrobotics.org/1.0/OpenRobotics/models/X2 Config #{_config}</uri>
->>>>>>> d62b4abf
           <!-- Diff drive -->
           <plugin filename="libignition-gazebo-diff-drive-system.so"
                   name="ignition::gazebo::systems::DiffDrive">
@@ -813,11 +793,7 @@
                 <model name="#{_name}__breadcrumb__">
                   <pose>-0.24 0 0 0 0 0</pose>
                   <include>
-<<<<<<< HEAD
-                    <uri>https://fuel.ignitionrobotics.org/1.0/openrobotics/models/Breadcrumb Node</uri>
-=======
                     <uri>https://fuel.ignitionrobotics.org/1.0/OpenRobotics/models/Breadcrumb Node</uri>
->>>>>>> d62b4abf
                   </include>
                 </model>
               </sdf>
@@ -864,11 +840,7 @@
       <sdf version='1.6'>
       <include>
         <name>#{_name}</name>
-<<<<<<< HEAD
-        <uri>https://fuel.ignitionrobotics.org/1.0/openrobotics/models/X3 UAV Config #{_config}</uri>
-=======
         <uri>https://fuel.ignitionrobotics.org/1.0/OpenRobotics/models/X3 UAV Config #{_config}</uri>
->>>>>>> d62b4abf
         <!-- Publish robot state information -->
         <plugin filename="libignition-gazebo-pose-publisher-system.so"
           name="ignition::gazebo::systems::PosePublisher">
@@ -1073,11 +1045,7 @@
       <sdf version='1.6'>
       <include>
         <name>#{_name}</name>
-<<<<<<< HEAD
-        <uri>https://fuel.ignitionrobotics.org/1.0/openrobotics/models/X4 UAV Config #{_config}</uri>
-=======
         <uri>https://fuel.ignitionrobotics.org/1.0/OpenRobotics/models/X4 UAV Config #{_config}</uri>
->>>>>>> d62b4abf
         <!-- Publish robot state information -->
         <plugin filename="libignition-gazebo-pose-publisher-system.so"
           name="ignition::gazebo::systems::PosePublisher">
@@ -1307,22 +1275,13 @@
 
   def spawnTeamBase(_x, _y, _z, _yaw)
     spawn = <<-HEREDOC
-<<<<<<< HEAD
-    <spawn name='TeamBase'>
-      <name>TeamBase</name>
-=======
     <spawn name='TEAMBASE'>
       <name>TEAMBASE</name>
->>>>>>> d62b4abf
       <allow_renaming>false</allow_renaming>
       <world>#{$worldName}</world>
       <is_performer>false</is_performer>
       <sdf version='1.6'>
-<<<<<<< HEAD
-      <model name='TeamBase'>
-=======
       <model name='TEAMBASE'>
->>>>>>> d62b4abf
         <pose>#{_x} #{_y} #{_z} 0 0 #{_yaw}</pose>
         <static>true</static>
         <link name='link'>
@@ -1408,22 +1367,13 @@
 
       spawnStringTmp, executables  = spawnX4(name, robotConfigN, robot.pos.x, robot.pos.y, robot.pos.z, robot.rot.yaw)
 
-<<<<<<< HEAD
-    elsif (name.downcase == "teambase" || name.downcase == "team_base") &&
-          (config.downcase == "teambase" || config.downcase == "team_base")
-=======
     elsif name == "TEAMBASE" and config == "TEAMBASE"
->>>>>>> d62b4abf
       robotSpawned += 1
       if !teamBaseSpawned
         teamBaseSpawned = true
         spawnStringTmp, executables = spawnTeamBase(posX, posY, spawnWorldZPos, spawnWorldYaw)
       end
-<<<<<<< HEAD
-    else
-=======
     elsif config != "TEAMBASE"
->>>>>>> d62b4abf
       # Try a team-submitted vehicle.
       package = config.downcase
       installDir = `rospack find #{package}`.chomp
@@ -1536,75 +1486,6 @@
      else
      spawnString = spawnStringTmp
     end
-<<<<<<< HEAD
-
-    allExecutables += executables
-
-    if marsupialParents.has_key?(name)
-      childModelName = marsupialParents[name]
-       detachableJointPlugin = REXML::Document.new <<-HEREDOC
-         <plugin filename="libignition-gazebo-detachable-joint-system.so" name="ignition::gazebo::systems::DetachableJoint">
-         <parent_link>base_link</parent_link>
-         <child_model>#{childModelName}</child_model>
-         <child_link>base_link</child_link>
-         <topic>/model/#{childModelName}/detach</topic>
-         <suppress_child_warning>true</suppress_child_warning>
-         </plugin>
-       HEREDOC
-
-       # This will be use to attach the drone platform to the base.
-       platformJointPlugin = REXML::Document.new <<-HEREDOC
-         <plugin filename="libignition-gazebo-detachable-joint-system.so" name="ignition::gazebo::systems::DetachableJoint">
-         <parent_link>base_link</parent_link>
-         <child_model>#{name}_platform</child_model>
-         <child_link>base_link</child_link>
-         <suppress_child_warning>true</suppress_child_warning>
-         </plugin>
-       HEREDOC
-
-       rosExecutable = <<-HEREDOC
-         <executable name="#{childModelName}_marsupial">
-           <command>roslaunch --wait subt_ros marsupial_topics.launch name:=#{childModelName}</command>
-         </executable>
-       HEREDOC
-       allExecutables += rosExecutable
-
-       # This will be used to spawn the drone platform.
-       platform = <<-HEREDOC
-         <spawn name="#{name}_platform">
-           <name>#{name}_platform</name>
-           <allow_renaming>false</allow_renaming>
-           <pose>#{robot.pos.x + 0.078} #{robot.pos.y} #{robot.pos.z-0.11} 0 0 0</pose>
-           <world>#{$worldName}</world>
-           <is_performer>false</is_performer>
-           <sdf version='1.6'>
-             <include>
-               <uri>https://fuel.ignitionrobotics.org/1.0/openrobotics/models/DronePlatformX1</uri> 
-             </include>
-           </sdf>
-         </spawn>
-       HEREDOC
-
-       # Wrap the temporary spawn string with a root element. This is needed
-       # because the xml parser needs a root element. When we're adding the
-       # plugin, we print only the contents of the root element.
-       spawnXml = REXML::Document.new("<ignition>#{spawnStringTmp}</ignition>")
-       search = "//spawn[@name='#{name}']"
-       pluginElem = spawnXml.root.elements[search]
-       includeElem = pluginElem.elements['sdf/include']
-       includeElem.add_element(detachableJointPlugin.root)
-       includeElem.add_element(platformJointPlugin.root)
-
-       spawnString = ""
-       formatter = REXML::Formatters::Default.new
-       spawnXml.root.each { |el| formatter.write(el, spawnString) }
-       spawnString += platform
-
-     else
-     spawnString = spawnStringTmp
-    end
-=======
->>>>>>> d62b4abf
 %>
 <%= spawnString%>
 <%
