--- conflicted
+++ resolved
@@ -196,11 +196,7 @@
 
 <%
   # disable levels for simple cave worlds
-<<<<<<< HEAD
-  levels = "false"
-=======
   $levels = "false"
->>>>>>> b0601483
   if $worldName.include?('simple_cave_')
     $levels = "false"
   end
