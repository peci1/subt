<?xml version="1.0"?>
<!-- This launch file is used by CloudSim to run Ignition Gazebo and the
     plugins needed by SubT. It does not run ROS. A separete launch file,
     cloudsim_bridge.ign, starts a ROS master and the ROS1-Ignition bridge.

     For more information, please refer to
         https://github.com/osrf/subt/wiki/Cloudsim

    Usage: ign launch cloudsim_sim.ign
            [worldName:=<worldName>
             robotName1:=<robotName> robotConfig1:=<robotConfig>
             robotName2:=<robotName> robotConfig2:=<robotConfig>
             marsupial1:=<robotName>:<robotName>
             ... ]

    The [worldName] command line argument is optional,
          defaults to tunnel_circuit_practice_01 if not specified
    The [robotNameX] command line argument is optional, where X can be 1 to 20

    Example that loads tunnel circuit practice world with an X2 robot with configuration 3

      ign launch cloudsim_sim.ign worldName:=tunnel_circuit_practice_01
          robotName1:=X2_3 robotConfig1:=X2_SENSOR_CONFIG_3
-->

<%
  # Needed for adding marsupial robots
  require "rexml/document"
%>

<%
  # When 'enableGroundTruth = true' absolute poses of vehicles will be published.
  # This is useful for debugging purposes, but will not be available during
  # competition scoring.

  # Check if enableGroundTruith is not defined or is empty/nil
  if !defined?(enableGroundTruth) || enableGroundTruth == nil || enableGroundTruth.empty?
    $enableGroundTruth = false
  else
    $enableGroundTruth = enableGroundTruth
  end

  # Check if circuit is not defined or is empty/nil
  if !defined?(circuit) || circuit == nil || circuit.empty?
    $circuit = 'cave'
  else
    $circuit = circuit
  end
%>

<%

  Vector3d = Struct.new(:x, :y, :z)
  AngularVector3d = Struct.new(:roll, :pitch, :yaw)

  class Robot
    attr_accessor :name, :config, :type, :configNumber, :pos, :rot
    def initialize(name, config)
      @name = name
      @config = config
      match = config.match(/(.*)_SENSOR_CONFIG/)
      if match.nil?
        @type = config
      else
        @type = match[1] unless match.nil?
      end
      @configNumber = config[-1]
      @pos = Vector3d.new(0, 0, 0)
      @rot = AngularVector3d.new(0, 0, 0)
    end
  end

  # spawn world offset
  if $circuit == "urban"
    spawnWorldXPos = 6
    spawnWorldYPos = 27
    spawnWorldZPos = 7.5
    spawnWorldYaw = 0
    guiCameraPose = "-2.0 27 15 0 0.868 0"
  else
    spawnWorldXPos = 0
    spawnWorldYPos = 0
    spawnWorldZPos = 0
    spawnWorldYaw = 0
    guiCameraPose = "-6.3 -4.2 3.6 0 0.268 0.304"
  end

  teamBaseSpawned = false

  # Check if robotNameX and robotConfigX exists
  spawnRowSize = 4
  spawnColSize = 5
  spawnGridSize = 2
  maxRobotCount = spawnRowSize * spawnColSize
  spawnColOffset = spawnColSize * spawnGridSize / 2
  spawnRowOffset = spawnRowSize * spawnGridSize / 2
  robots = Hash.new
  for i in 1..maxRobotCount do
    if (local_variables.include?(:"robotName#{i}") &&
        local_variables.include?(:"robotConfig#{i}"))
      name=eval "robotName#{i}"
      config=eval "robotConfig#{i}"
      if name != nil && !name.empty?
        raise "Duplicate robot name #{name}" if robots.has_key? name
        robots[name] = Robot.new(name, config)
      end
    end
  end

  MARSUPIAL_VALID_PARENT_ROBOT_TYPES = ["X1"]
  MARSUPIAL_VALID_CHILD_ROBOT_TYPES = ["X3"]

  MARSUPIAL_PARENT_ROBOT_POSITION_OFFSETS = {
    "X1" => Vector3d.new(0, 0, 0.53)
  }

  allExecutables = ""

  # key: parent, value: child
  marsupialParents = Hash.new

  # The logic for validating marsupial robots is:
  # * Check that parent names are unique
  # * Check that child names are unique
  # * Check that each parent and child robot is in the list of robots to be spawned
  # * Check that parent robots are in the MARSUPIAL_VALID_PARENT_ROBOT_TYPES list
  # * Check that child robots are in the MARSUPIAL_VALID_CHILD_ROBOT_TYPES list
  # These criteria ensure that the robots specified in the "marsupial" variables are valid
  # and that there is a one-to-one relationship between parent and child robots

  # Handle marsupial robots
  for i in 1..maxRobotCount do
    if local_variables.include?(:"marsupial#{i}")
      parent, child = (eval "marsupial#{i}").split(':')

      # Check that parent names are unique
      if marsupialParents.has_key?(parent)
        raise "Invalid marsupial configuration: The parent robot [#{parent}] cannot be used more than once"
      end

      # Check that child names are unique
      if marsupialParents.has_value?(child)
        raise "Invalid marsupial configuration: The child robot [#{child}] cannot be used more than once"
      end

      # Check that each parent and child robot is in the list of robots to be spawned
      unless robots.has_key?(parent)
        raise "Invalid marsupial configuration: The parent robot [#{parent}] is not in the list of robots to be spawned"
      end
      unless robots.has_key?(child)
        raise "Invalid marsupial configuration: The child robot [#{child}] is not in the list of robots to be spawned"
      end

      parentType = robots[parent].type
      childType = robots[child].type
      # Check that parent robots are in the MARSUPIAL_VALID_PARENT_ROBOT_TYPES list
      unless MARSUPIAL_VALID_PARENT_ROBOT_TYPES.include?(parentType)
        raise "Invalid marsupial configuration: The parent robot [#{parent}] with type [#{parentType}] is not in the list of robots allowed to be marsupial parents. The list is #{MARSUPIAL_VALID_PARENT_ROBOT_TYPES}"
      end
      # Check that child robots are in the MARSUPIAL_VALID_CHILD_ROBOT_TYPES list
      unless MARSUPIAL_VALID_CHILD_ROBOT_TYPES.include?(childType)
        raise "Invalid marsupial configuration: The child robot [#{child}] with type [#{childType}] is not in the list of robots allowed to be marsupial children: The list is #{MARSUPIAL_VALID_CHILD_ROBOT_TYPES}"
      end

      marsupialParents[parent] = child
    end
  end
%>

<%
  # Check if worldName is not defined or is empty/nil
  if !defined?(worldName) || worldName == nil || worldName.empty?
    $worldName = 'simple_cave_01'
  else
    $worldName = worldName
  end

  if !defined?(headless) || headless == nil || headless.empty?
    $headless = false
  elsif headless == 'true' || headless == 'True' || headless == '1'
    $headless = true
  end

  # Check if durationSec is not defined or is empty/nil. In this case, set
  # durationSec to zero, which equats to an infinite run time.
  if !defined?(durationSec) || durationSec == nil || durationSec.empty?
    $durationSec = 0
  else
    $durationSec = durationSec
  end

  worldNumber = $worldName.split('_').last

  # If localModel is set, the model URI will use a local path to the model with
  # the assumption that the model is installed in the same workspace as the
  # launch file. This only applies to models submitted by teams.
  if !defined?(localModel) || localModel == nil || localModel.empty?
    $localModel = false
  else
    $localModel = localModel
  end
%>

<%
  # disable levels for simple cave worlds
  levels = "true"
  if $worldName.include?('simple_cave_')
    levels = "false"
  end
%>

<ignition version='1.0'>
  <env>
    <name>IGN_GAZEBO_SYSTEM_PLUGIN_PATH</name>
    <value>$LD_LIBRARY_PATH</value>
  </env>

  <plugin name="ignition::launch::GazeboServer"
          filename="libignition-launch-gazebo.so">
    <% if $worldName.include?('tunnel_circuit_') &&
          !$worldName.include?('practice') %>
      <world_file>tunnel_circuit/<%= worldNumber %>/<%= $worldName %>.sdf</world_file>
    <% elsif $worldName.include?('urban_circuit_') &&
          !$worldName.include?('practice') %>
      <world_file>urban_circuit/<%= worldNumber %>/<%= $worldName %>.sdf</world_file>
    <% elsif $worldName.include?('cave_circuit_') &&
          !$worldName.include?('practice') %>
      <world_file>cave_circuit/<%= worldNumber %>/<%= $worldName %>.sdf</world_file>
    <% else %>
      <world_file><%= $worldName %>.sdf</world_file>
    <% end %>
   <%if defined?(updateRate) && updateRate != nil && !updateRate.empty?%>
    <update_rate><%= updateRate %></update_rate>
    <%end%>
    <run>true</run>
    <levels><%= levels %></levels>
    <record>
      <enabled>true</enabled>
      <!-- This path is used by cloudsim, please do not change -->
      <path>/tmp/ign/logs</path>
      <overwrite>true</overwrite>
    </record>
    <%if defined?(seed) && seed != nil && !seed.empty?%>
    <seed><%= seed %></seed>
    <%end%>

    <plugin entity_name="<%= $worldName %>"
            entity_type="world"
            filename="libignition-gazebo-physics-system.so"
            name="ignition::gazebo::systems::Physics">
    </plugin>
    <plugin entity_name="<%= $worldName %>"
            entity_type="world"
            filename="libignition-gazebo-sensors-system.so"
            name="ignition::gazebo::systems::Sensors">
            <render_engine>ogre2</render_engine>
    </plugin>
    <plugin entity_name="<%= $worldName %>"
            entity_type="world"
            filename="libignition-gazebo-user-commands-system.so"
            name="ignition::gazebo::systems::UserCommands">
    </plugin>
    <plugin entity_name="<%= $worldName %>"
            entity_type="world"
            filename="libignition-gazebo-scene-broadcaster-system.so"
            name="ignition::gazebo::systems::SceneBroadcaster">
    </plugin>

    <plugin entity_name="<%= $worldName %>"
            entity_type="world"
            filename="libignition-gazebo-imu-system.so"
            name="ignition::gazebo::systems::Imu">
    </plugin>

    <plugin entity_name="<%= $worldName %>"
            entity_type="world"
            filename="libignition-gazebo-magnetometer-system.so"
            name="ignition::gazebo::systems::Magnetometer">
    </plugin>

    <plugin entity_name="<%= $worldName %>"
            entity_type="world"
            filename="libignition-gazebo-air-pressure-system.so"
            name="ignition::gazebo::systems::AirPressure">
    </plugin>

    <!-- The SubT challenge logic plugin -->
    <plugin entity_name="<%= $worldName %>"
            entity_type="world"
            filename="libGameLogicPlugin.so"
            name="subt::GameLogicPlugin">
      <!-- The collection of artifacts to locate -->
      <world_name><%= $worldName %></world_name>

      <duration_seconds><%= $durationSec %></duration_seconds>

      <logging>
        <!-- Use the <path> element to control where to record the log file.
             The HOME path is used by default -->
        <path>/tmp/ign/logs</path>
        <filename_prefix>subt_cave</filename_prefix>
      </logging>

      <artifact>
        <name>backpack_1</name>
        <type>TYPE_BACKPACK</type>
      </artifact>
      <artifact>
        <name>backpack_2</name>
        <type>TYPE_BACKPACK</type>
      </artifact>
      <artifact>
        <name>backpack_3</name>
        <type>TYPE_BACKPACK</type>
      </artifact>
      <artifact>
        <name>backpack_4</name>
        <type>TYPE_BACKPACK</type>
      </artifact>
      <artifact>
        <name>backpack_5</name>
        <type>TYPE_BACKPACK</type>
      </artifact>

      <artifact>
        <name>drill_1</name>
        <type>TYPE_DRILL</type>
      </artifact>
      <artifact>
        <name>drill_2</name>
        <type>TYPE_DRILL</type>
      </artifact>
      <artifact>
        <name>drill_3</name>
        <type>TYPE_DRILL</type>
      </artifact>
      <artifact>
        <name>drill_4</name>
        <type>TYPE_DRILL</type>
      </artifact>

      <artifact>
        <name>extinguisher_1</name>
        <type>TYPE_EXTINGUISHER</type>
      </artifact>
      <artifact>
        <name>extinguisher_2</name>
        <type>TYPE_EXTINGUISHER</type>
      </artifact>
      <artifact>
        <name>extinguisher_3</name>
        <type>TYPE_EXTINGUISHER</type>
      </artifact>
      <artifact>
        <name>extinguisher_4</name>
        <type>TYPE_EXTINGUISHER</type>
      </artifact>

      <artifact>
        <name>phone_1</name>
        <type>TYPE_PHONE</type>
      </artifact>
      <artifact>
        <name>phone_2</name>
        <type>TYPE_PHONE</type>
      </artifact>
      <artifact>
        <name>phone_3</name>
        <type>TYPE_PHONE</type>
      </artifact>
      <artifact>
        <name>phone_4</name>
        <type>TYPE_PHONE</type>
      </artifact>
      <artifact>
        <name>phone_5</name>
        <type>TYPE_PHONE</type>
      </artifact>
      <artifact>
        <name>phone_6</name>
        <type>TYPE_PHONE</type>
      </artifact>

      <artifact>
        <name>rescue_randy_1</name>
        <type>TYPE_RESCUE_RANDY</type>
      </artifact>
      <artifact>
        <name>rescue_randy_2</name>
        <type>TYPE_RESCUE_RANDY</type>
      </artifact>
      <artifact>
        <name>rescue_randy_3</name>
        <type>TYPE_RESCUE_RANDY</type>
      </artifact>
      <artifact>
        <name>rescue_randy_4</name>
        <type>TYPE_RESCUE_RANDY</type>
      </artifact>
      <artifact>
        <name>rescue_randy_5</name>
        <type>TYPE_RESCUE_RANDY</type>
      </artifact>

      <artifact>
        <name>vent_1</name>
        <type>TYPE_VENT</type>
      </artifact>
      <artifact>
        <name>vent_2</name>
        <type>TYPE_VENT</type>
      </artifact>
      <artifact>
        <name>vent_3</name>
        <type>TYPE_VENT</type>
      </artifact>
      <artifact>
        <name>vent_4</name>
        <type>TYPE_VENT</type>
      </artifact>

      <artifact>
        <name>gas_1</name>
        <type>TYPE_GAS</type>
      </artifact>
      <artifact>
        <name>gas_2</name>
        <type>TYPE_GAS</type>
      </artifact>
      <artifact>
        <name>gas_3</name>
        <type>TYPE_GAS</type>
      </artifact>
      <artifact>
        <name>gas_4</name>
        <type>TYPE_GAS</type>
      </artifact>
      <artifact>
        <name>gas_5</name>
        <type>TYPE_GAS</type>
      </artifact>

      <artifact>
        <name>helmet_1</name>
        <type>TYPE_HELMET</type>
      </artifact>
      <artifact>
        <name>helmet_2</name>
        <type>TYPE_HELMET</type>
      </artifact>
      <artifact>
        <name>helmet_3</name>
        <type>TYPE_HELMET</type>
      </artifact>
      <artifact>
        <name>helmet_4</name>
        <type>TYPE_HELMET</type>
      </artifact>

      <artifact>
        <name>rope_1</name>
        <type>TYPE_ROPE</type>
      </artifact>
      <artifact>
        <name>rope_2</name>
        <type>TYPE_ROPE</type>
      </artifact>
      <artifact>
        <name>rope_3</name>
        <type>TYPE_ROPE</type>
      </artifact>
      <artifact>
        <name>rope_4</name>
        <type>TYPE_ROPE</type>
      </artifact>
    </plugin>
  </plugin>

  <%if !$headless %>
  <executable_wrapper>
    <plugin name="ignition::launch::GazeboGui"
          filename="libignition-launch-gazebogui.so">
      <world_name><%= $worldName %></world_name>
      <window_title>SubT Simulator</window_title>
      <window_icon><%= ENV['SUBT_IMAGES_PATH'] %>/SubT_logo.svg</window_icon>
      <plugin filename="GzScene3D" name="3D View">
        <ignition-gui>
          <title>3D View</title>
          <property type="bool" key="showTitleBar">false</property>
          <property type="string" key="state">docked</property>
        </ignition-gui>

        <engine>ogre2</engine>
        <scene>scene</scene>
        <ambient_light>0.2 0.2 0.2</ambient_light>
        <background_color>0.8 0.8 0.8</background_color>
        <camera_pose><%= guiCameraPose %></camera_pose>
      </plugin>
      <plugin filename="WorldControl" name="World control">
        <ignition-gui>
          <title>World control</title>
          <property type="bool" key="showTitleBar">false</property>
          <property type="bool" key="resizable">false</property>
          <property type="double" key="height">72</property>
          <property type="double" key="width">121</property>
          <property type="double" key="z">1</property>

          <property type="string" key="state">floating</property>
          <anchors target="3D View">
            <line own="left" target="left"/>
            <line own="bottom" target="bottom"/>
          </anchors>
        </ignition-gui>

        <play_pause>true</play_pause>
        <step>true</step>
        <start_paused>true</start_paused>
        <service>/world/<%= $worldName %>/control</service>
        <stats_topic>/world/<%= $worldName %>/stats</stats_topic>

      </plugin>

      <plugin filename="WorldStats" name="World stats">
        <ignition-gui>
          <title>World stats</title>
          <property type="bool" key="showTitleBar">false</property>
          <property type="bool" key="resizable">false</property>
          <property type="double" key="height">110</property>
          <property type="double" key="width">290</property>
          <property type="double" key="z">1</property>

          <property type="string" key="state">floating</property>
          <anchors target="3D View">
            <line own="right" target="right"/>
            <line own="bottom" target="bottom"/>
          </anchors>
        </ignition-gui>

        <sim_time>true</sim_time>
        <real_time>true</real_time>
        <real_time_factor>true</real_time_factor>
        <iterations>true</iterations>
        <topic>/world/<%= $worldName %>/stats</topic>
      </plugin>
      <!-- Entity tree -->
      <!-- <plugin filename="EntityTree" name="Entity tree">
        <ignition-gui>
          <title>Entity tree</title>
        </ignition-gui>
      </plugin> -->

      <!-- Transform Control -->
      <!-- <plugin filename="TransformControl" name="Transform Control">
        <service>/world/<%= $worldName %>/gui/transform_mode</service>
      </plugin> -->
    </plugin>
  </executable_wrapper>
  <%end%>

  <!-- The SubT challenge comms broker plugin -->
  <plugin entity_name="<%= $worldName %>"
          entity_type="world"
          name="subt::CommsBrokerPlugin"
          filename="libCommsBrokerPlugin.so">
    <generate_table>true</generate_table>
    <world_name><%= $worldName %></world_name>
    <comms_model>
      <comms_model_type>visibility_range</comms_model_type>

      <range_config>
        <max_range>500.0</max_range>
        <fading_exponent>2.5</fading_exponent>
        <L0>40</L0>
        <sigma>10.0</sigma>
      </range_config>

      <visibility_config>
        <visibility_cost_to_fading_exponent>0.2</visibility_cost_to_fading_exponent>
        <comms_cost_max>10</comms_cost_max>
      </visibility_config>

      <radio_config>
        <capacity>1000000</capacity>
        <tx_power>20</tx_power>
        <noise_floor>-90</noise_floor>
        <modulation>QPSK</modulation>
      </radio_config>
    </comms_model>
  </plugin>

  <!-- The SubT challenge base station plugin -->
  <plugin entity_name="base_station"
          entity_type="model"
          name="subt::BaseStationPlugin"
          filename="libBaseStationPlugin.so">
  </plugin>


<%
  def spawnX1(_name, _config, _x, _y, _z, _yaw)
    uav=0
    laserScan=0
    stereoCam=0
    lidar3d=0
    if _config == "1" or _config == "2"
      laserScan=1
    end
    if _config == "3" or _config == "4" or _config == "7" or _config == "8"
      lidar3d=1
    end
    if _config == "5"
      stereoCam=1
    end

    max_breadcrumbs = 0
    if _config == "7" or _config == "8"
      max_breadcrumbs = 12
    end

    z = _z + 0.2
<<<<<<< HEAD

    spawn = <<-HEREDOC
      <spawn name='#{_name}'>
        <name>#{_name}</name>
        <allow_renaming>false</allow_renaming>
        <pose>#{_x} #{_y} #{z} 0 0 #{_yaw}</pose>
        <world>#{$worldName}</world>
        <is_performer>true</is_performer>
        <sdf version='1.6'>
        <include>
          <name>#{_name}</name>
          <uri>https://fuel.ignitionrobotics.org/1.0/openrobotics/models/X1 Config #{_config}</uri>
          <!-- Diff drive -->
          <plugin filename="libignition-gazebo-diff-drive-system.so"
                  name="ignition::gazebo::systems::DiffDrive">
            <left_joint>front_left_wheel_joint</left_joint>
            <left_joint>rear_left_wheel_joint</left_joint>
            <right_joint>front_right_wheel_joint</right_joint>
            <right_joint>rear_right_wheel_joint</right_joint>
            <wheel_separation>#{0.45649 * 1.5}</wheel_separation>
            <wheel_radius>0.1651</wheel_radius>
            <topic>/model/#{_name}/cmd_vel_relay</topic>
          </plugin>
          <!-- Publish robot state information -->
          <plugin filename="libignition-gazebo-pose-publisher-system.so"
            name="ignition::gazebo::systems::PosePublisher">
            <publish_link_pose>true</publish_link_pose>
            <publish_sensor_pose>true</publish_sensor_pose>
            <publish_collision_pose>false</publish_collision_pose>
            <publish_visual_pose>false</publish_visual_pose>
            <publish_nested_model_pose>#{$enableGroundTruth}</publish_nested_model_pose>
          </plugin>
          <!-- Battery plugin -->
          <plugin filename="libignition-gazebo-linearbatteryplugin-system.so"
            name="ignition::gazebo::systems::LinearBatteryPlugin">
            <battery_name>linear_battery</battery_name>
            <voltage>12.694</voltage>
            <open_circuit_voltage_constant_coef>12.694</open_circuit_voltage_constant_coef>
            <open_circuit_voltage_linear_coef>-3.1424</open_circuit_voltage_linear_coef>
            <initial_charge>78.4</initial_charge>
            <capacity>78.4</capacity>
            <resistance>0.061523</resistance>
            <smooth_current_tau>1.9499</smooth_current_tau>
            <power_load>6.6</power_load>
            <start_on_motion>true</start_on_motion>
          </plugin>
          <!-- Gas Sensor plugin -->
          <plugin filename="libGasEmitterDetectorPlugin.so"
            name="subt::GasDetector">
            <topic>/model/#{_name}/gas_detected</topic>
            <update_rate>10</update_rate>
            <type>gas</type>
          </plugin>
          <plugin filename="libignition-gazebo-breadcrumbs-system.so"
            name="ignition::gazebo::systems::Breadcrumbs">
            <topic>/model/#{_name}/breadcrumb/deploy</topic>
            <max_deployments>#{max_breadcrumbs}</max_deployments>
            <breadcrumb>
              <sdf version="1.6">
                <model name="#{_name}__breadcrumb__">
                  <pose>-0.45 0 0 0 0 0</pose>
                  <include>
                    <uri>https://fuel.ignitionrobotics.org/1.0/openrobotics/models/Breadcrumb Node</uri>
                  </include>
                </model>
              </sdf>
            </breadcrumb>
          </plugin>
        </include>
        </sdf>
      </spawn>
    HEREDOC
  
    exec = <<-HEREDOC
      <executable name='x1_description'>
        <command>roslaunch --wait subt_ros x1_description.launch world_name:=#{$worldName} name:=#{_name}</command>
      </executable>
      <executable name='x1_ros_ign_bridge'>
        <command>roslaunch --wait subt_ros vehicle_topics.launch world_name:=#{$worldName} name:=#{_name} uav:=#{uav} laser_scan:=#{laserScan} stereo_cam:=#{stereoCam} lidar_3d:=#{lidar3d} breadcrumbs:=#{max_breadcrumbs>0?1:0}</command>
      </executable>
    HEREDOC

    return spawn, exec
=======
    "<plugin name=\"ignition::launch::GazeboFactory\"\n"\
    "        filename=\"libignition-launch-gazebo-factory.so\">\n"\
    "  <name>#{_name}</name>\n"\
    "  <allow_renaming>false</allow_renaming>\n"\
    "  <pose>#{_x} #{_y} #{z} 0 0 #{_yaw}</pose>\n"\
    "  <world>#{$worldName}</world>\n"\
    "  <is_performer>true</is_performer>\n"\
    "  <sdf version='1.6'>\n"\
    "  <include>\n"\
    "    <name>#{_name}</name>\n"\
    "    <uri>https://fuel.ignitionrobotics.org/1.0/openrobotics/models/X1 Config #{_config}</uri>\n"\
    "    <!-- Diff drive -->\n"\
    "    <plugin filename=\"libignition-gazebo-diff-drive-system.so\"\n"\
    "            name=\"ignition::gazebo::systems::DiffDrive\">\n"\
    "      <left_joint>front_left_wheel_joint</left_joint>\n"\
    "      <left_joint>rear_left_wheel_joint</left_joint>\n"\
    "      <right_joint>front_right_wheel_joint</right_joint>\n"\
    "      <right_joint>rear_right_wheel_joint</right_joint>\n"\
    "      <wheel_separation>#{0.45649 * 1.5}</wheel_separation>\n"\
    "      <wheel_radius>0.1651</wheel_radius>\n"\
    "      <topic>/model/#{_name}/cmd_vel_relay</topic>\n"\
    "    </plugin>\n"\
    "    <!-- Publish robot state information -->\n"\
    "    <plugin filename=\"libignition-gazebo-pose-publisher-system.so\"\n"\
    "      name=\"ignition::gazebo::systems::PosePublisher\">\n"\
    "      <publish_link_pose>true</publish_link_pose>\n"\
    "      <publish_sensor_pose>true</publish_sensor_pose>\n"\
    "      <publish_collision_pose>false</publish_collision_pose>\n"\
    "      <publish_visual_pose>false</publish_visual_pose>\n"\
    "      <publish_nested_model_pose>#{$enableGroundTruth}</publish_nested_model_pose>\n"\
    "    </plugin>\n"\
    "    <!-- Battery plugin -->\n"\
    "    <plugin filename=\"libignition-gazebo-linearbatteryplugin-system.so\"\n"\
    "      name=\"ignition::gazebo::systems::LinearBatteryPlugin\">\n"\
    "      <battery_name>linear_battery</battery_name>\n"\
    "      <voltage>12.694</voltage>\n"\
    "      <open_circuit_voltage_constant_coef>12.694</open_circuit_voltage_constant_coef>\n"\
    "      <open_circuit_voltage_linear_coef>-3.1424</open_circuit_voltage_linear_coef>\n"\
    "      <initial_charge>78.4</initial_charge>\n"\
    "      <capacity>78.4</capacity>\n"\
    "      <resistance>0.061523</resistance>\n"\
    "      <smooth_current_tau>1.9499</smooth_current_tau>\n"\
    "      <power_load>6.6</power_load>\n"\
    "      <start_on_motion>true</start_on_motion>\n"\
    "    </plugin>\n"\
    "    <!-- Gas Sensor plugin -->\n"\
    "    <plugin filename=\"libGasEmitterDetectorPlugin.so\"\n"\
    "      name=\"subt::GasDetector\">\n"\
    "      <topic>/model/#{_name}/gas_detected</topic>\n"\
    "      <update_rate>10</update_rate>"\
    "      <type>gas</type>"\
    "    </plugin>\n"\
    "    <plugin filename=\"libignition-gazebo-breadcrumbs-system.so\"\n"\
    "      name=\"ignition::gazebo::systems::Breadcrumbs\">\n"\
    "      <topic>/model/#{_name}/breadcrumb/deploy</topic>\n"\
    "      <max_deployments>#{max_breadcrumbs}</max_deployments>"\
    "      <disable_physics_time>3.0</disable_physics_time>"\
    "      <breadcrumb>\n"\
    "        <sdf version=\"1.6\">\n"\
    "          <model name=\"#{_name}__breadcrumb__\">\n"\
    "            <pose>-0.45 0 0 0 0 0</pose>\n"\
    "            <include>\n"\
    "              <uri>https://fuel.ignitionrobotics.org/1.0/openrobotics/models/Breadcrumb Node</uri>\n"\
    "            </include>\n"\
    "          </model>\n"\
    "        </sdf>\n"\
    "      </breadcrumb>\n"\
    "    </plugin>\n"\
    "  </include>\n"\
    "  </sdf>\n"\
    "</plugin>\n"
>>>>>>> 5541b2b7
  end

  def spawnX2(_name, _config, _x, _y, _z, _yaw)
    uav=0
    laserScan=0
    stereoCam=0
    lidar3d=0
    if _config == "1" or _config == "2" or _config == "3" or _config == "4" or _config == "9"
      laserScan=1
    end
    if _config == "5"
      stereoCam=1
    end
    if _config == "6" or _config == "8"
      lidar3d=1
    end

    max_breadcrumbs = 0
    if _config == "8" or _config == "9"
      max_breadcrumbs = 6
    end

    z = _z + 0.063494
<<<<<<< HEAD

    spawn = <<-HEREDOC
      <spawn name='#{_name}'>
        <name>#{_name}</name>
        <allow_renaming>false</allow_renaming>
        <pose>#{_x} #{_y} #{z} 0 0 #{_yaw}</pose>
        <world>#{$worldName}</world>
        <is_performer>true</is_performer>
        <sdf version='1.6'>
        <include>
          <name>#{_name}</name>
          <uri>https://fuel.ignitionrobotics.org/1.0/openrobotics/models/X2 Config #{_config}</uri>
          <!-- Diff drive -->
          <plugin filename="libignition-gazebo-diff-drive-system.so"
                  name="ignition::gazebo::systems::DiffDrive">
            <left_joint>front_left_wheel_joint</left_joint>
            <left_joint>rear_left_wheel_joint</left_joint>
            <right_joint>front_right_wheel_joint</right_joint>
            <right_joint>rear_right_wheel_joint</right_joint>
            <wheel_separation>#{0.33559 * 1.23}</wheel_separation>
            <wheel_radius>0.098</wheel_radius>
            <topic>/model/#{_name}/cmd_vel_relay</topic>
          </plugin>
          <!-- Publish robot state information -->
          <plugin filename="libignition-gazebo-pose-publisher-system.so"
            name="ignition::gazebo::systems::PosePublisher">
            <publish_link_pose>true</publish_link_pose>
            <publish_sensor_pose>true</publish_sensor_pose>
            <publish_collision_pose>false</publish_collision_pose>
            <publish_visual_pose>false</publish_visual_pose>
            <publish_nested_model_pose>#{$enableGroundTruth}</publish_nested_model_pose>
          </plugin>
          <!-- Battery plugin -->
          <plugin filename="libignition-gazebo-linearbatteryplugin-system.so"
            name="ignition::gazebo::systems::LinearBatteryPlugin">
            <battery_name>linear_battery</battery_name>
            <voltage>12.694</voltage>
            <open_circuit_voltage_constant_coef>12.694</open_circuit_voltage_constant_coef>
            <open_circuit_voltage_linear_coef>-3.1424</open_circuit_voltage_linear_coef>
            <initial_charge>78.4</initial_charge>
            <capacity>78.4</capacity>
            <resistance>0.061523</resistance>
            <smooth_current_tau>1.9499</smooth_current_tau>
            <power_load>6.6</power_load>
            <start_on_motion>true</start_on_motion>
          </plugin>
          <!-- Gas Sensor plugin -->
          <plugin filename="libGasEmitterDetectorPlugin.so"
            name="subt::GasDetector">
            <topic>/model/#{_name}/gas_detected</topic>
            <update_rate>10</update_rate>
            <type>gas</type>
          </plugin>
          <plugin filename="libignition-gazebo-breadcrumbs-system.so"
            name="ignition::gazebo::systems::Breadcrumbs">
            <topic>/model/#{_name}/breadcrumb/deploy</topic>
            <max_deployments>#{max_breadcrumbs}</max_deployments>
            <breadcrumb>
              <sdf version="1.6">
                <model name="#{_name}__breadcrumb__">
                  <pose>-0.24 0 0 0 0 0</pose>
                  <include>
                    <uri>https://fuel.ignitionrobotics.org/1.0/openrobotics/models/Breadcrumb Node</uri>
                  </include>
                </model>
              </sdf>
            </breadcrumb>
          </plugin>
        </include>
        </sdf>
      </spawn>
    HEREDOC

    exec = <<-HEREDOC
      <executable name='x2_description'>
        <command>roslaunch --wait subt_ros x2_description.launch world_name:=#{$worldName} name:=#{_name}</command>
      </executable>
      <executable name='x2_ros_ign_bridge'>
        <command>roslaunch --wait subt_ros vehicle_topics.launch world_name:=#{$worldName} name:=#{_name} uav:=#{uav} laser_scan:=#{laserScan} stereo_cam:=#{stereoCam} lidar_3d:=#{lidar3d} breadcrumbs:=#{max_breadcrumbs>0?1:0}</command>
      </executable>
    HEREDOC

    return spawn, exec
=======
    "<plugin name=\"ignition::launch::GazeboFactory\"\n"\
    "        filename=\"libignition-launch-gazebo-factory.so\">\n"\
    "  <name>#{_name}</name>\n"\
    "  <allow_renaming>false</allow_renaming>\n"\
    "  <pose>#{_x} #{_y} #{z} 0 0 #{_yaw}</pose>\n"\
    "  <world>#{$worldName}</world>\n"\
    "  <is_performer>true</is_performer>\n"\
    "  <sdf version='1.6'>\n"\
    "  <include>\n"\
    "    <name>#{_name}</name>\n"\
    "    <uri>https://fuel.ignitionrobotics.org/1.0/openrobotics/models/X2 Config #{_config}</uri>\n"\
    "    <!-- Diff drive -->\n"\
    "    <plugin filename=\"libignition-gazebo-diff-drive-system.so\"\n"\
    "            name=\"ignition::gazebo::systems::DiffDrive\">\n"\
    "      <left_joint>front_left_wheel_joint</left_joint>\n"\
    "      <left_joint>rear_left_wheel_joint</left_joint>\n"\
    "      <right_joint>front_right_wheel_joint</right_joint>\n"\
    "      <right_joint>rear_right_wheel_joint</right_joint>\n"\
    "      <wheel_separation>#{0.33559 * 1.23}</wheel_separation>\n"\
    "      <wheel_radius>0.098</wheel_radius>\n"\
    "      <topic>/model/#{_name}/cmd_vel_relay</topic>\n"\
    "    </plugin>\n"\
    "    <!-- Publish robot state information -->\n"\
    "    <plugin filename=\"libignition-gazebo-pose-publisher-system.so\"\n"\
    "      name=\"ignition::gazebo::systems::PosePublisher\">\n"\
    "      <publish_link_pose>true</publish_link_pose>\n"\
    "      <publish_sensor_pose>true</publish_sensor_pose>\n"\
    "      <publish_collision_pose>false</publish_collision_pose>\n"\
    "      <publish_visual_pose>false</publish_visual_pose>\n"\
    "      <publish_nested_model_pose>#{$enableGroundTruth}</publish_nested_model_pose>\n"\
    "    </plugin>\n"\
    "    <!-- Battery plugin -->\n"\
    "    <plugin filename=\"libignition-gazebo-linearbatteryplugin-system.so\"\n"\
    "      name=\"ignition::gazebo::systems::LinearBatteryPlugin\">\n"\
    "      <battery_name>linear_battery</battery_name>\n"\
    "      <voltage>12.694</voltage>\n"\
    "      <open_circuit_voltage_constant_coef>12.694</open_circuit_voltage_constant_coef>\n"\
    "      <open_circuit_voltage_linear_coef>-3.1424</open_circuit_voltage_linear_coef>\n"\
    "      <initial_charge>78.4</initial_charge>\n"\
    "      <capacity>78.4</capacity>\n"\
    "      <resistance>0.061523</resistance>\n"\
    "      <smooth_current_tau>1.9499</smooth_current_tau>\n"\
    "      <power_load>6.6</power_load>\n"\
    "      <start_on_motion>true</start_on_motion>\n"\
    "    </plugin>\n"\
    "    <!-- Gas Sensor plugin -->\n"\
    "    <plugin filename=\"libGasEmitterDetectorPlugin.so\"\n"\
    "      name=\"subt::GasDetector\">\n"\
    "      <topic>/model/#{_name}/gas_detected</topic>\n"\
    "      <update_rate>10</update_rate>"\
    "      <type>gas</type>"\
    "    </plugin>\n"\
    "    <plugin filename=\"libignition-gazebo-breadcrumbs-system.so\"\n"\
    "      name=\"ignition::gazebo::systems::Breadcrumbs\">\n"\
    "      <topic>/model/#{_name}/breadcrumb/deploy</topic>\n"\
    "      <max_deployments>#{max_breadcrumbs}</max_deployments>"\
    "      <disable_physics_time>3.0</disable_physics_time>"\
    "      <breadcrumb>\n"\
    "        <sdf version=\"1.6\">\n"\
    "          <model name=\"#{_name}__breadcrumb__\">\n"\
    "            <pose>-0.24 0 0 0 0 0</pose>\n"\
    "            <include>\n"\
    "              <uri>https://fuel.ignitionrobotics.org/1.0/openrobotics/models/Breadcrumb Node</uri>\n"\
    "            </include>\n"\
    "          </model>\n"\
    "        </sdf>\n"\
    "      </breadcrumb>\n"\
    "    </plugin>\n"\
    "  </include>\n"\
    "  </sdf>\n"\
    "</plugin>\n"
>>>>>>> 5541b2b7
  end

  def spawnX3(_name, _config, _x, _y, _z, _yaw)
    uav=1
    laserScan=0
    stereoCam=0
    rgbdCam=0
    if _config == "3" || _config == "4"
      rgbdCam=1
    end
    if _config == "5"
      stereoCam=1
    end

    z = _z + 0.2

    spawn = <<-HEREDOC
    <spawn name='#{_name}'>
      <name>#{_name}</name>
      <allow_renaming>false</allow_renaming>
      <pose>#{_x} #{_y} #{z} 0 0 #{_yaw}</pose>
      <world>#{$worldName}</world>
      <is_performer>true</is_performer>
      <sdf version='1.6'>
      <include>
        <name>#{_name}</name>
        <uri>https://fuel.ignitionrobotics.org/1.0/openrobotics/models/X3 UAV Config #{_config}</uri>
        <!-- Publish robot state information -->
        <plugin filename="libignition-gazebo-pose-publisher-system.so"
          name="ignition::gazebo::systems::PosePublisher">
          <publish_link_pose>true</publish_link_pose>
          <publish_sensor_pose>true</publish_sensor_pose>
          <publish_collision_pose>false</publish_collision_pose>
          <publish_visual_pose>false</publish_visual_pose>
          <publish_nested_model_pose>#{$enableGroundTruth}</publish_nested_model_pose>
        </plugin>
        <plugin filename="libignition-gazebo-multicopter-motor-model-system.so"
          name="ignition::gazebo::systems::MulticopterMotorModel">
          <robotNamespace>model/#{_name}</robotNamespace>
          <jointName>rotor_0_joint</jointName>
          <linkName>rotor_0</linkName>
          <turningDirection>ccw</turningDirection>
          <timeConstantUp>0.0125</timeConstantUp>
          <timeConstantDown>0.025</timeConstantDown>
          <maxRotVelocity>800.0</maxRotVelocity>
          <motorConstant>8.54858e-06</motorConstant>
          <momentConstant>0.016</momentConstant>
          <commandSubTopic>command/motor_speed</commandSubTopic>
          <motorNumber>0</motorNumber>
          <rotorDragCoefficient>8.06428e-05</rotorDragCoefficient>
          <rollingMomentCoefficient>1e-06</rollingMomentCoefficient>
          <motorSpeedPubTopic>motor_speed/0</motorSpeedPubTopic>
          <rotorVelocitySlowdownSim>10</rotorVelocitySlowdownSim>
          <motorType>velocity</motorType>
        </plugin>
        <plugin filename="libignition-gazebo-multicopter-motor-model-system.so"
          name="ignition::gazebo::systems::MulticopterMotorModel">
          <robotNamespace>model/#{_name}</robotNamespace>
          <jointName>rotor_1_joint</jointName>
          <linkName>rotor_1</linkName>
          <turningDirection>ccw</turningDirection>
          <timeConstantUp>0.0125</timeConstantUp>
          <timeConstantDown>0.025</timeConstantDown>
          <maxRotVelocity>800.0</maxRotVelocity>
          <motorConstant>8.54858e-06</motorConstant>
          <momentConstant>0.016</momentConstant>
          <commandSubTopic>command/motor_speed</commandSubTopic>
          <motorNumber>1</motorNumber>
          <rotorDragCoefficient>8.06428e-05</rotorDragCoefficient>
          <rollingMomentCoefficient>1e-06</rollingMomentCoefficient>
          <motorSpeedPubTopic>motor_speed/1</motorSpeedPubTopic>
          <rotorVelocitySlowdownSim>10</rotorVelocitySlowdownSim>
          <motorType>velocity</motorType>
        </plugin>
        <plugin filename="libignition-gazebo-multicopter-motor-model-system.so"
          name="ignition::gazebo::systems::MulticopterMotorModel">
          <robotNamespace>model/#{_name}</robotNamespace>
          <jointName>rotor_2_joint</jointName>
          <linkName>rotor_2</linkName>
          <turningDirection>cw</turningDirection>
          <timeConstantUp>0.0125</timeConstantUp>
          <timeConstantDown>0.025</timeConstantDown>
          <maxRotVelocity>800.0</maxRotVelocity>
          <motorConstant>8.54858e-06</motorConstant>
          <momentConstant>0.016</momentConstant>
          <commandSubTopic>command/motor_speed</commandSubTopic>
          <motorNumber>2</motorNumber>
          <rotorDragCoefficient>8.06428e-05</rotorDragCoefficient>
          <rollingMomentCoefficient>1e-06</rollingMomentCoefficient>
          <motorSpeedPubTopic>motor_speed/2</motorSpeedPubTopic>
          <rotorVelocitySlowdownSim>10</rotorVelocitySlowdownSim>
          <motorType>velocity</motorType>
        </plugin>
        <plugin filename="libignition-gazebo-multicopter-motor-model-system.so"
          name="ignition::gazebo::systems::MulticopterMotorModel">
          <robotNamespace>model/#{_name}</robotNamespace>
          <jointName>rotor_3_joint</jointName>
          <linkName>rotor_3</linkName>
          <turningDirection>cw</turningDirection>
          <timeConstantUp>0.0125</timeConstantUp>
          <timeConstantDown>0.025</timeConstantDown>
          <maxRotVelocity>800.0</maxRotVelocity>
          <motorConstant>8.54858e-06</motorConstant>
          <momentConstant>0.016</momentConstant>
          <commandSubTopic>command/motor_speed</commandSubTopic>
          <motorNumber>3</motorNumber>
          <rotorDragCoefficient>8.06428e-05</rotorDragCoefficient>
          <rollingMomentCoefficient>1e-06</rollingMomentCoefficient>
          <motorSpeedPubTopic>motor_speed/3</motorSpeedPubTopic>
          <rotorVelocitySlowdownSim>10</rotorVelocitySlowdownSim>
          <motorType>velocity</motorType>
        </plugin>
        <!--Multicopter velocity controller--> 
        <plugin
          filename="libignition-gazebo-multicopter-control-system.so"
          name="ignition::gazebo::systems::MulticopterVelocityControl">
          <robotNamespace>model/#{_name}</robotNamespace>
          <commandSubTopic>cmd_vel</commandSubTopic>
          <motorControlPubTopic>command/motor_speed</motorControlPubTopic>
          <enableSubTopic>velocity_controller/enable</enableSubTopic>
          <comLinkName>base_link</comLinkName>
          <velocityGain>2.7 2.7 2.7</velocityGain>
          <attitudeGain>2 3 0.15</attitudeGain>
          <angularRateGain>0.4 0.52 0.18</angularRateGain>
          <maximumLinearAcceleration>1 1 2</maximumLinearAcceleration>
          <maximumLinearVelocity>5 5 5</maximumLinearVelocity>
          <maximumAngularVelocity>3 3 3</maximumAngularVelocity>
          <linearVelocityNoiseMean>0 0 0.05</linearVelocityNoiseMean>
          <!-- linearVelocityNoiseStdDev based on error values reported in the paper Shen et. al., -->
          <!-- Vision-Based State Estimation and Trajectory Control Towards High-Speed Flight with a Quadrotor -->
          <!-- http://citeseerx.ist.psu.edu/viewdoc/download?doi=10.1.1.490.7958&rep=rep1&type=pdf -->
          <linearVelocityNoiseStdDev>0.1105 0.1261 0.00947</linearVelocityNoiseStdDev>
          <angularVelocityNoiseMean>0 0 0</angularVelocityNoiseMean>
          <!-- angularVelocityNoiseStdDev values based on ADIS16448's Rate Noise Density with a sample  -->
          <!-- time of 0.004 ms. -->
          <angularVelocityNoiseStdDev>0.004 0.004 0.004</angularVelocityNoiseStdDev>
          <rotorConfiguration>
            <rotor>
              <jointName>rotor_0_joint</jointName>
              <forceConstant>8.54858e-06</forceConstant>
              <momentConstant>0.016</momentConstant>
              <direction>1</direction>
            </rotor>
            <rotor>
              <jointName>rotor_1_joint</jointName>
              <forceConstant>8.54858e-06</forceConstant>
              <momentConstant>0.016</momentConstant>
              <direction>1</direction>
            </rotor>
            <rotor>
              <jointName>rotor_2_joint</jointName>
              <forceConstant>8.54858e-06</forceConstant>
              <momentConstant>0.016</momentConstant>
              <direction>-1</direction>
            </rotor>
            <rotor>
              <jointName>rotor_3_joint</jointName>
              <forceConstant>8.54858e-06</forceConstant>
              <momentConstant>0.016</momentConstant>
              <direction>-1</direction>
            </rotor>
          </rotorConfiguration>
        </plugin>
        <!-- Battery plugin -->
        <plugin filename="libignition-gazebo-linearbatteryplugin-system.so"
          name="ignition::gazebo::systems::LinearBatteryPlugin">
          <battery_name>linear_battery</battery_name>
          <voltage>12.694</voltage>
          <open_circuit_voltage_constant_coef>12.694</open_circuit_voltage_constant_coef>
          <open_circuit_voltage_linear_coef>-3.1424</open_circuit_voltage_linear_coef>
          <initial_charge>18.0</initial_charge>
          <capacity>18.0</capacity>
          <resistance>0.061523</resistance>
          <smooth_current_tau>1.9499</smooth_current_tau>
          <power_load>6.6</power_load>
          <start_on_motion>true</start_on_motion>
        </plugin>
        <!-- Gas Sensor plugin -->
        <plugin filename="libGasEmitterDetectorPlugin.so"
          name="subt::GasDetector">
          <topic>/model/#{_name}/gas_detected</topic>
          <update_rate>10</update_rate>
          <type>gas</type>
        </plugin>
      </include>
      </sdf>
    </spawn>
    HEREDOC

    exec = <<-HEREDOC
      <executable name='x3_description'>
        <command>roslaunch --wait subt_ros x3_description.launch world_name:=#{$worldName} name:=#{_name}</command>
      </executable>
      <executable name='x3_ros_ign_bridge'>
        <command>roslaunch --wait subt_ros vehicle_topics.launch world_name:=#{$worldName} name:=#{_name} uav:=#{uav} laser_scan:=#{laserScan} stereo_cam:=#{stereoCam} rgbd_cam:=#{rgbdCam} breadcrumbs:=0</command>
      </executable>
    HEREDOC

    return spawn, exec
  end

  def spawnX4(_name, _config, _x, _y, _z, _yaw)
    uav=1
    laserScan=0
    stereoCam=0
    rgbdCam=0
    if _config == "2"
      rgbdCam=1
    end
    if _config == "3" or _config == "4"
      laserScan=1
    end
    if _config == "5"
      stereoCam=1
    end

    z = _z + 0.2

    spawn = <<-HEREDOC
    <spawn name='#{_name}'>
      <name>#{_name}</name>
      <allow_renaming>false</allow_renaming>
      <pose>#{_x} #{_y} #{z} 0 0 #{_yaw}</pose>
      <world>#{$worldName}</world>
      <is_performer>true</is_performer>
      <sdf version='1.6'>
      <include>
        <name>#{_name}</name>
        <uri>https://fuel.ignitionrobotics.org/1.0/openrobotics/models/X4 UAV Config #{_config}</uri>
        <!-- Publish robot state information -->
        <plugin filename="libignition-gazebo-pose-publisher-system.so"
          name="ignition::gazebo::systems::PosePublisher">
          <publish_link_pose>true</publish_link_pose>
          <publish_sensor_pose>true</publish_sensor_pose>
          <publish_collision_pose>false</publish_collision_pose>
          <publish_visual_pose>false</publish_visual_pose>
          <publish_nested_model_pose>#{$enableGroundTruth}</publish_nested_model_pose>
        </plugin>
        <plugin filename="libignition-gazebo-multicopter-motor-model-system.so"
          name="ignition::gazebo::systems::MulticopterMotorModel">
          <robotNamespace>model/#{_name}</robotNamespace>
          <jointName>rotor_0_joint</jointName>
          <linkName>rotor_0</linkName>
          <turningDirection>ccw</turningDirection>
          <timeConstantUp>0.0182</timeConstantUp>
          <timeConstantDown>0.0182</timeConstantDown>
          <maxRotVelocity>1000.0</maxRotVelocity>
          <motorConstant>1.269e-05</motorConstant>
          <momentConstant>0.016754</momentConstant>
          <commandSubTopic>command/motor_speed</commandSubTopic>
          <motorNumber>0</motorNumber>
          <rotorDragCoefficient>2.0673e-04</rotorDragCoefficient>
          <rollingMomentCoefficient>0</rollingMomentCoefficient>
          <motorSpeedPubTopic>motor_speed/0</motorSpeedPubTopic>
          <rotorVelocitySlowdownSim>10</rotorVelocitySlowdownSim>
          <motorType>velocity</motorType>
        </plugin>
        <plugin filename="libignition-gazebo-multicopter-motor-model-system.so"
          name="ignition::gazebo::systems::MulticopterMotorModel">
          <robotNamespace>model/#{_name}</robotNamespace>
          <jointName>rotor_1_joint</jointName>
          <linkName>rotor_1</linkName>
          <turningDirection>cw</turningDirection>
          <timeConstantUp>0.0182</timeConstantUp>
          <timeConstantDown>0.0182</timeConstantDown>
          <maxRotVelocity>1000.0</maxRotVelocity>
          <motorConstant>1.269e-05</motorConstant>
          <momentConstant>0.016754</momentConstant>
          <commandSubTopic>command/motor_speed</commandSubTopic>
          <motorNumber>1</motorNumber>
          <rotorDragCoefficient>2.0673e-04</rotorDragCoefficient>
          <rollingMomentCoefficient>0</rollingMomentCoefficient>
          <motorSpeedPubTopic>motor_speed/1</motorSpeedPubTopic>
          <rotorVelocitySlowdownSim>10</rotorVelocitySlowdownSim>
          <motorType>velocity</motorType>
        </plugin>
        <plugin filename="libignition-gazebo-multicopter-motor-model-system.so"
          name="ignition::gazebo::systems::MulticopterMotorModel">
          <robotNamespace>model/#{_name}</robotNamespace>
          <jointName>rotor_2_joint</jointName>
          <linkName>rotor_2</linkName>
          <turningDirection>ccw</turningDirection>
          <timeConstantUp>0.0182</timeConstantUp>
          <timeConstantDown>0.0182</timeConstantDown>
          <maxRotVelocity>1000.0</maxRotVelocity>
          <motorConstant>1.269e-05</motorConstant>
          <momentConstant>0.016754</momentConstant>
          <commandSubTopic>command/motor_speed</commandSubTopic>
          <motorNumber>2</motorNumber>
          <rotorDragCoefficient>2.0673e-04</rotorDragCoefficient>
          <rollingMomentCoefficient>0</rollingMomentCoefficient>
          <motorSpeedPubTopic>motor_speed/2</motorSpeedPubTopic>
          <rotorVelocitySlowdownSim>10</rotorVelocitySlowdownSim>
          <motorType>velocity</motorType>
        </plugin>
        <plugin filename="libignition-gazebo-multicopter-motor-model-system.so"
          name="ignition::gazebo::systems::MulticopterMotorModel">
          <robotNamespace>model/#{_name}</robotNamespace>
          <jointName>rotor_3_joint</jointName>
          <linkName>rotor_3</linkName>
          <turningDirection>cw</turningDirection>
          <timeConstantUp>0.0182</timeConstantUp>
          <timeConstantDown>0.0182</timeConstantDown>
          <maxRotVelocity>1000.0</maxRotVelocity>
          <motorConstant>1.269e-05</motorConstant>
          <momentConstant>0.016754</momentConstant>
          <commandSubTopic>command/motor_speed</commandSubTopic>
          <motorNumber>3</motorNumber>
          <rotorDragCoefficient>2.0673e-04</rotorDragCoefficient>
          <rollingMomentCoefficient>0</rollingMomentCoefficient>
          <motorSpeedPubTopic>motor_speed/3</motorSpeedPubTopic>
          <rotorVelocitySlowdownSim>10</rotorVelocitySlowdownSim>
          <motorType>velocity</motorType>
        </plugin>
        <plugin filename="libignition-gazebo-multicopter-motor-model-system.so"
          name="ignition::gazebo::systems::MulticopterMotorModel">
          <robotNamespace>model/#{_name}</robotNamespace>
          <jointName>rotor_4_joint</jointName>
          <linkName>rotor_4</linkName>
          <turningDirection>ccw</turningDirection>
          <timeConstantUp>0.0182</timeConstantUp>
          <timeConstantDown>0.0182</timeConstantDown>
          <maxRotVelocity>1000.0</maxRotVelocity>
          <motorConstant>1.269e-05</motorConstant>
          <momentConstant>0.016754</momentConstant>
          <commandSubTopic>command/motor_speed</commandSubTopic>
          <motorNumber>4</motorNumber>
          <rotorDragCoefficient>2.0673e-04</rotorDragCoefficient>
          <rollingMomentCoefficient>0</rollingMomentCoefficient>
          <motorSpeedPubTopic>motor_speed/4</motorSpeedPubTopic>
          <rotorVelocitySlowdownSim>10</rotorVelocitySlowdownSim>
          <motorType>velocity</motorType>
        </plugin>
        <plugin filename="libignition-gazebo-multicopter-motor-model-system.so"
          name="ignition::gazebo::systems::MulticopterMotorModel">
          <robotNamespace>model/#{_name}</robotNamespace>
          <jointName>rotor_5_joint</jointName>
          <linkName>rotor_5</linkName>
          <turningDirection>cw</turningDirection>
          <timeConstantUp>0.0182</timeConstantUp>
          <timeConstantDown>0.0182</timeConstantDown>
          <maxRotVelocity>1000.0</maxRotVelocity>
          <motorConstant>1.269e-05</motorConstant>
          <momentConstant>0.016754</momentConstant>
          <commandSubTopic>command/motor_speed</commandSubTopic>
          <motorNumber>5</motorNumber>
          <rotorDragCoefficient>2.0673e-04</rotorDragCoefficient>
          <rollingMomentCoefficient>0</rollingMomentCoefficient>
          <motorSpeedPubTopic>motor_speed/5</motorSpeedPubTopic>
          <rotorVelocitySlowdownSim>10</rotorVelocitySlowdownSim>
          <motorType>velocity</motorType>
        </plugin>
        <!--Multicopter velocity controller--> 
        <plugin
          filename="libignition-gazebo-multicopter-control-system.so"
          name="ignition::gazebo::systems::MulticopterVelocityControl">
          <robotNamespace>model/#{_name}</robotNamespace>
          <commandSubTopic>cmd_vel</commandSubTopic>
          <motorControlPubTopic>command/motor_speed</motorControlPubTopic>
          <enableSubTopic>velocity_controller/enable</enableSubTopic>
          <comLinkName>base_link</comLinkName>
          <velocityGain>6 6 10</velocityGain>
          <attitudeGain>4 4 2</attitudeGain>
          <angularRateGain>0.7 0.7 0.7</angularRateGain>
          <maximumLinearAcceleration>1 1 2</maximumLinearAcceleration>
          <maximumLinearVelocity>5 5 5</maximumLinearVelocity>
          <maximumAngularVelocity>3 3 3</maximumAngularVelocity>
          <linearVelocityNoiseMean>0 0 0</linearVelocityNoiseMean>
          <!-- linearVelocityNoiseStdDev based on error values reported in the paper Shen et. al., -->
          <!-- Vision-Based State Estimation and Trajectory Control Towards High-Speed Flight with a Quadrotor -->
          <!-- http://citeseerx.ist.psu.edu/viewdoc/download?doi=10.1.1.490.7958&rep=rep1&type=pdf -->
          <linearVelocityNoiseStdDev>0.1105 0.1261 0.0947</linearVelocityNoiseStdDev>
          <angularVelocityNoiseMean>0 0 0</angularVelocityNoiseMean>
          <!-- angularVelocityNoiseStdDev values based on ADIS16448's Rate Noise Density with a sample  -->
          <!-- time of 0.004 ms. -->
          <angularVelocityNoiseStdDev>0.004 0.004 0.004</angularVelocityNoiseStdDev>
          <rotorConfiguration>
            <rotor>
              <jointName>rotor_0_joint</jointName>
              <forceConstant>1.269e-05</forceConstant>
              <momentConstant>1.6754e-2</momentConstant>
              <direction>1</direction>
            </rotor>
            <rotor>
              <jointName>rotor_1_joint</jointName>
              <forceConstant>1.269e-05</forceConstant>
              <momentConstant>1.6754e-2</momentConstant>
              <direction>-1</direction>
            </rotor>
            <rotor>
              <jointName>rotor_2_joint</jointName>
              <forceConstant>1.269e-05</forceConstant>
              <momentConstant>1.6754e-2</momentConstant>
              <direction>1</direction>
            </rotor>
            <rotor>
              <jointName>rotor_3_joint</jointName>
              <forceConstant>1.269e-05</forceConstant>
              <momentConstant>1.6754e-2</momentConstant>
              <direction>-1</direction>
            </rotor>
            <rotor>
              <jointName>rotor_4_joint</jointName>
              <forceConstant>1.269e-05</forceConstant>
              <momentConstant>1.6754e-2</momentConstant>
              <direction>1</direction>
            </rotor>
            <rotor>
              <jointName>rotor_5_joint</jointName>
              <forceConstant>1.269e-05</forceConstant>
              <momentConstant>1.6754e-2</momentConstant>
              <direction>-1</direction>
            </rotor>
          </rotorConfiguration>
        </plugin>
        <!-- Battery plugin -->
        <plugin filename="libignition-gazebo-linearbatteryplugin-system.so"
          name="ignition::gazebo::systems::LinearBatteryPlugin">
          <battery_name>linear_battery</battery_name>
          <voltage>12.694</voltage>
          <open_circuit_voltage_constant_coef>12.694</open_circuit_voltage_constant_coef>
          <open_circuit_voltage_linear_coef>-3.1424</open_circuit_voltage_linear_coef>
          <initial_charge>18.0</initial_charge>
          <capacity>18.0</capacity>
          <resistance>0.061523</resistance>
          <smooth_current_tau>1.9499</smooth_current_tau>
          <power_load>6.6</power_load>
          <start_on_motion>true</start_on_motion>
        </plugin>
        <!-- Gas Sensor plugin -->
        <plugin filename="libGasEmitterDetectorPlugin.so"
          name="subt::GasDetector">
          <topic>/model/#{_name}/gas_detected</topic>
          <update_rate>10</update_rate>
          <type>gas</type>
        </plugin>
        </include>
      </sdf>
    </spawn>
    HEREDOC

    exec = <<-HEREDOC
    <executable name='x4_description'>
      <command>roslaunch --wait subt_ros x4_description.launch world_name:=#{$worldName} name:=#{_name}</command>
    </executable>
    <executable name='x4_ros_ign_bridge'>
      <command>roslaunch --wait subt_ros vehicle_topics.launch world_name:=#{$worldName} name:=#{_name} uav:=#{uav} laser_scan:=#{laserScan} stereo_cam:=#{stereoCam} rgbd_cam:=#{rgbdCam} breadcrumbs:=0</command>
    </executable>
    HEREDOC

    return spawn, exec
  end

  def spawnTeamBase(_x, _y, _z, _yaw)
    spawn = <<-HEREDOC
    <spawn name='TeamBase'>
      <name>TeamBase</name>
      <allow_renaming>false</allow_renaming>
      <world>#{$worldName}</world>
      <is_performer>false</is_performer>
      <sdf version='1.6'>
      <model name='TeamBase'>
        <pose>#{_x} #{_y} #{_z} 0 0 #{_yaw}</pose>
        <static>true</static>
        <link name='link'>
          <pose>0 0 0.05 0 0 0</pose>
          <visual name='visual'>
            <geometry>
              <box>
                <size>.1 .1 .1</size>
              </box>
            </geometry>
          </visual>
        </link>
      </model>
      </sdf>
    </spawn>
    HEREDOC

    exec = <<-HEREDOC
    <executable name='teambase_description'>
      <command>roslaunch --wait subt_ros teambase_description.launch world_name:=#{$worldName}</command>
    </executable>
    <executable name='teambase_ros_ign_bridge'>
      <command>roslaunch --wait subt_ros teambase_topics.launch world_name:=#{$worldName}</command>
    </executable>
    HEREDOC

    return spawn, exec
  end
%>

<plugin name="ignition::launch::GazeboFactory"
        filename="libignition-launch-gazebo-factory.so">
<%
  # Reverse hash of mersupials, i.e, key: child, value: parent
  marsupialChildren = marsupialParents.invert


  # Spawn nonmarsupial and parent marsupial robots first. Then spawn child
  # marsupials since they need the positions of their parents
  spawnList = robots.select { |name| not marsupialChildren.has_key?(name) }.values +
              robots.select { |name| marsupialChildren.has_key?(name) }.values

  robotSpawned = 0
  spawnList.each do |robot|
    name = robot.name
    config = robot.config
    robotType = robot.type
    robotConfigN = robot.configNumber
    posX = -(robotSpawned / spawnColSize * spawnGridSize - spawnRowOffset)
    posY = -(robotSpawned % spawnColSize * spawnGridSize - spawnColOffset)

    # Spawn above parent position if this robot is marsupial child
    if marsupialChildren.has_key?(name)
      parentRobot = robots[marsupialChildren[name]]
      offsetX = MARSUPIAL_PARENT_ROBOT_POSITION_OFFSETS[parentRobot.type].x
      offsetY = MARSUPIAL_PARENT_ROBOT_POSITION_OFFSETS[parentRobot.type].y
      robot.pos.x = parentRobot.pos.x + Math.cos(-spawnWorldYaw) * offsetX + Math.sin(-spawnWorldYaw) * offsetY
      robot.pos.y = parentRobot.pos.y - Math.sin(-spawnWorldYaw) * offsetX + Math.cos(-spawnWorldYaw) * offsetY
      robot.pos.z = parentRobot.pos.z + MARSUPIAL_PARENT_ROBOT_POSITION_OFFSETS[parentRobot.type].z
      robot.rot = parentRobot.rot
    else
      x = Math.cos(-spawnWorldYaw) * posX + Math.sin(-spawnWorldYaw) * posY
      y = -(Math.sin(-spawnWorldYaw)) * posX + Math.cos(-spawnWorldYaw) * posY
      robot.pos.x = x + spawnWorldXPos
      robot.pos.y = y + spawnWorldYPos
      robot.pos.z = spawnWorldZPos
      robot.rot.yaw = spawnWorldYaw
    end

    spawnStringTmp = ""
    if robotType == "X1" and (robotConfigN == "1" or robotConfigN == "2" or robotConfigN == "3" or robotConfigN == "4" or robotConfigN == "5" or robotConfigN == "7" or robotConfigN == "8")
      robotSpawned += 1
      spawnStringTmp, executables = spawnX1(name, robotConfigN, robot.pos.x, robot.pos.y, robot.pos.z, robot.rot.yaw)
    elsif robotType == "X2" and (robotConfigN == "1" or robotConfigN == "2" or robotConfigN == "3" or robotConfigN == "4" or robotConfigN == "5" or robotConfigN == "6" or robotConfigN == "8" or robotConfigN == "9")
      robotSpawned += 1
      spawnStringTmp, executables  = spawnX2(name, robotConfigN, robot.pos.x, robot.pos.y, robot.pos.z, robot.rot.yaw)
    elsif robotType == "X3" and (robotConfigN == "1" or robotConfigN == "2" or robotConfigN == "3" or robotConfigN == "4")
      robotSpawned += 1
      spawnStringTmp, executables  = spawnX3(name, robotConfigN, robot.pos.x, robot.pos.y, robot.pos.z, robot.rot.yaw)

    elsif robotType == "X4" and (robotConfigN == "1" or robotConfigN == "2" or robotConfigN == "3" or robotConfigN == "4" or robotConfigN == "5")
      robotSpawned += 1

      spawnStringTmp, executables  = spawnX4(name, robotConfigN, robot.pos.x, robot.pos.y, robot.pos.z, robot.rot.yaw)

    elsif (name.downcase == "teambase" || name.downcase == "team_base") &&
          (config.downcase == "teambase" || config.downcase == "team_base")
      robotSpawned += 1
      if !teamBaseSpawned
        teamBaseSpawned = true
        spawnStringTmp, executables = spawnTeamBase(posX, posY, spawnWorldZPos, spawnWorldYaw)
      end
    else
      # Try a team-submitted vehicle.
      package = config.downcase
      installDir = `rospack find #{package}`.chomp
      if installDir.empty?
        raise "Unknown robot configuration #{config}. ROS package #{package} could not be found."
      end

      spawnerScript =  "#{installDir}/launch/spawner.rb"
      begin
        load spawnerScript
      rescue LoadError
        raise "Unknown robot configuration #{config}. #{spawnerScript} could not be found."
      else
        fuelPrefix = "https://fuel.ignitionrobotics.org/1.0/openrobotics/models"
        # We assume that the model and its supporting files can be found in
        # `installDir`. If `$localModel` is not set, the model is loaded from
        # Fuel.
        if $localModel
          modelURI = installDir
        else
          # check if robot name follows subt robot naming convention on Fuel.
          # if so, construct a name without underscores, e.g. 'X1 Config 2' or
          # 'X3 UAV Config 4', else use original name
          convention = /^x[[:digit:]]_.*[[:digit:]]/.match(package)
          if convention
            if robot.type == "X3" or robot.type == "X4"
              mUAVStr = "UAV "
            else
              mUAVStr = ""
            end
            robotName = "#{robotType} #{mUAVStr}Config #{robotConfigN}"
          else
            robotName = config
          end
          modelURI = "#{fuelPrefix}/#{robotName}"
        end
        robotSpawned += 1

        spawnStringTmp = spawner(name, modelURI, $worldName, robot.pos.x, robot.pos.y, robot.pos.z, 0, 0, robot.rot.yaw)
        executables = rosExecutables(name, $worldName)
      end
    end

    allExecutables += executables

    if marsupialParents.has_key?(name)
      childModelName = marsupialParents[name]
       detachableJointPlugin = REXML::Document.new <<-HEREDOC
         <plugin filename="libignition-gazebo-detachable-joint-system.so" name="ignition::gazebo::systems::DetachableJoint">
         <parent_link>base_link</parent_link>
         <child_model>#{childModelName}</child_model>
         <child_link>base_link</child_link>
         <topic>/model/#{childModelName}/detach</topic>
         <suppress_child_warning>true</suppress_child_warning>
         </plugin>
       HEREDOC

       # This will be use to attach the drone platform to the base.
       platformJointPlugin = REXML::Document.new <<-HEREDOC
         <plugin filename="libignition-gazebo-detachable-joint-system.so" name="ignition::gazebo::systems::DetachableJoint">
         <parent_link>base_link</parent_link>
         <child_model>#{name}_platform</child_model>
         <child_link>base_link</child_link>
         <suppress_child_warning>true</suppress_child_warning>
         </plugin>
       HEREDOC

       rosExecutable = <<-HEREDOC
         <executable name="#{childModelName}_marsupial">
           <command>roslaunch --wait subt_ros marsupial_topics.launch name:=#{childModelName}</command>
         </executable>
       HEREDOC
       allExecutables += rosExecutable

       # This will be used to spawn the drone platform.
       platform = <<-HEREDOC
         <spawn name="#{name}_platform">
           <name>#{name}_platform</name>
           <allow_renaming>false</allow_renaming>
           <pose>#{robot.pos.x + 0.078} #{robot.pos.y} #{robot.pos.z-0.15} 0 0 0</pose>
           <world>#{$worldName}</world>
           <is_performer>false</is_performer>
           <sdf version='1.6'>
             <include>
               <uri>https://fuel.ignitionrobotics.org/1.0/openrobotics/models/DronePlatformX1</uri> 
             </include>
           </sdf>
         </spawn>
       HEREDOC

       # Wrap the temporary spawn string with a root element. This is needed
       # because the xml parser needs a root element. When we're adding the
       # plugin, we print only the contents of the root element.
       spawnXml = REXML::Document.new("<ignition>#{spawnStringTmp}</ignition>")
       search = "//spawn[@name='#{name}']"
       pluginElem = spawnXml.root.elements[search]
       includeElem = pluginElem.elements['sdf/include']
       includeElem.add_element(detachableJointPlugin.root)
       includeElem.add_element(platformJointPlugin.root)

       spawnString = ""
       formatter = REXML::Formatters::Default.new
       spawnXml.root.each { |el| formatter.write(el, spawnString) }
       spawnString += platform

     else
     spawnString = spawnStringTmp
    end
%>
<%= spawnString%>
<%
  end
%>
</plugin>

</ignition><|MERGE_RESOLUTION|>--- conflicted
+++ resolved
@@ -618,7 +618,6 @@
     end
 
     z = _z + 0.2
-<<<<<<< HEAD
 
     spawn = <<-HEREDOC
       <spawn name='#{_name}'>
@@ -676,6 +675,7 @@
             name="ignition::gazebo::systems::Breadcrumbs">
             <topic>/model/#{_name}/breadcrumb/deploy</topic>
             <max_deployments>#{max_breadcrumbs}</max_deployments>
+            <disable_physics_time>3.0</disable_physics_time>
             <breadcrumb>
               <sdf version="1.6">
                 <model name="#{_name}__breadcrumb__">
@@ -702,79 +702,6 @@
     HEREDOC
 
     return spawn, exec
-=======
-    "<plugin name=\"ignition::launch::GazeboFactory\"\n"\
-    "        filename=\"libignition-launch-gazebo-factory.so\">\n"\
-    "  <name>#{_name}</name>\n"\
-    "  <allow_renaming>false</allow_renaming>\n"\
-    "  <pose>#{_x} #{_y} #{z} 0 0 #{_yaw}</pose>\n"\
-    "  <world>#{$worldName}</world>\n"\
-    "  <is_performer>true</is_performer>\n"\
-    "  <sdf version='1.6'>\n"\
-    "  <include>\n"\
-    "    <name>#{_name}</name>\n"\
-    "    <uri>https://fuel.ignitionrobotics.org/1.0/openrobotics/models/X1 Config #{_config}</uri>\n"\
-    "    <!-- Diff drive -->\n"\
-    "    <plugin filename=\"libignition-gazebo-diff-drive-system.so\"\n"\
-    "            name=\"ignition::gazebo::systems::DiffDrive\">\n"\
-    "      <left_joint>front_left_wheel_joint</left_joint>\n"\
-    "      <left_joint>rear_left_wheel_joint</left_joint>\n"\
-    "      <right_joint>front_right_wheel_joint</right_joint>\n"\
-    "      <right_joint>rear_right_wheel_joint</right_joint>\n"\
-    "      <wheel_separation>#{0.45649 * 1.5}</wheel_separation>\n"\
-    "      <wheel_radius>0.1651</wheel_radius>\n"\
-    "      <topic>/model/#{_name}/cmd_vel_relay</topic>\n"\
-    "    </plugin>\n"\
-    "    <!-- Publish robot state information -->\n"\
-    "    <plugin filename=\"libignition-gazebo-pose-publisher-system.so\"\n"\
-    "      name=\"ignition::gazebo::systems::PosePublisher\">\n"\
-    "      <publish_link_pose>true</publish_link_pose>\n"\
-    "      <publish_sensor_pose>true</publish_sensor_pose>\n"\
-    "      <publish_collision_pose>false</publish_collision_pose>\n"\
-    "      <publish_visual_pose>false</publish_visual_pose>\n"\
-    "      <publish_nested_model_pose>#{$enableGroundTruth}</publish_nested_model_pose>\n"\
-    "    </plugin>\n"\
-    "    <!-- Battery plugin -->\n"\
-    "    <plugin filename=\"libignition-gazebo-linearbatteryplugin-system.so\"\n"\
-    "      name=\"ignition::gazebo::systems::LinearBatteryPlugin\">\n"\
-    "      <battery_name>linear_battery</battery_name>\n"\
-    "      <voltage>12.694</voltage>\n"\
-    "      <open_circuit_voltage_constant_coef>12.694</open_circuit_voltage_constant_coef>\n"\
-    "      <open_circuit_voltage_linear_coef>-3.1424</open_circuit_voltage_linear_coef>\n"\
-    "      <initial_charge>78.4</initial_charge>\n"\
-    "      <capacity>78.4</capacity>\n"\
-    "      <resistance>0.061523</resistance>\n"\
-    "      <smooth_current_tau>1.9499</smooth_current_tau>\n"\
-    "      <power_load>6.6</power_load>\n"\
-    "      <start_on_motion>true</start_on_motion>\n"\
-    "    </plugin>\n"\
-    "    <!-- Gas Sensor plugin -->\n"\
-    "    <plugin filename=\"libGasEmitterDetectorPlugin.so\"\n"\
-    "      name=\"subt::GasDetector\">\n"\
-    "      <topic>/model/#{_name}/gas_detected</topic>\n"\
-    "      <update_rate>10</update_rate>"\
-    "      <type>gas</type>"\
-    "    </plugin>\n"\
-    "    <plugin filename=\"libignition-gazebo-breadcrumbs-system.so\"\n"\
-    "      name=\"ignition::gazebo::systems::Breadcrumbs\">\n"\
-    "      <topic>/model/#{_name}/breadcrumb/deploy</topic>\n"\
-    "      <max_deployments>#{max_breadcrumbs}</max_deployments>"\
-    "      <disable_physics_time>3.0</disable_physics_time>"\
-    "      <breadcrumb>\n"\
-    "        <sdf version=\"1.6\">\n"\
-    "          <model name=\"#{_name}__breadcrumb__\">\n"\
-    "            <pose>-0.45 0 0 0 0 0</pose>\n"\
-    "            <include>\n"\
-    "              <uri>https://fuel.ignitionrobotics.org/1.0/openrobotics/models/Breadcrumb Node</uri>\n"\
-    "            </include>\n"\
-    "          </model>\n"\
-    "        </sdf>\n"\
-    "      </breadcrumb>\n"\
-    "    </plugin>\n"\
-    "  </include>\n"\
-    "  </sdf>\n"\
-    "</plugin>\n"
->>>>>>> 5541b2b7
   end
 
   def spawnX2(_name, _config, _x, _y, _z, _yaw)
@@ -798,7 +725,6 @@
     end
 
     z = _z + 0.063494
-<<<<<<< HEAD
 
     spawn = <<-HEREDOC
       <spawn name='#{_name}'>
@@ -856,6 +782,7 @@
             name="ignition::gazebo::systems::Breadcrumbs">
             <topic>/model/#{_name}/breadcrumb/deploy</topic>
             <max_deployments>#{max_breadcrumbs}</max_deployments>
+            <disable_physics_time>3.0</disable_physics_time>
             <breadcrumb>
               <sdf version="1.6">
                 <model name="#{_name}__breadcrumb__">
@@ -882,79 +809,6 @@
     HEREDOC
 
     return spawn, exec
-=======
-    "<plugin name=\"ignition::launch::GazeboFactory\"\n"\
-    "        filename=\"libignition-launch-gazebo-factory.so\">\n"\
-    "  <name>#{_name}</name>\n"\
-    "  <allow_renaming>false</allow_renaming>\n"\
-    "  <pose>#{_x} #{_y} #{z} 0 0 #{_yaw}</pose>\n"\
-    "  <world>#{$worldName}</world>\n"\
-    "  <is_performer>true</is_performer>\n"\
-    "  <sdf version='1.6'>\n"\
-    "  <include>\n"\
-    "    <name>#{_name}</name>\n"\
-    "    <uri>https://fuel.ignitionrobotics.org/1.0/openrobotics/models/X2 Config #{_config}</uri>\n"\
-    "    <!-- Diff drive -->\n"\
-    "    <plugin filename=\"libignition-gazebo-diff-drive-system.so\"\n"\
-    "            name=\"ignition::gazebo::systems::DiffDrive\">\n"\
-    "      <left_joint>front_left_wheel_joint</left_joint>\n"\
-    "      <left_joint>rear_left_wheel_joint</left_joint>\n"\
-    "      <right_joint>front_right_wheel_joint</right_joint>\n"\
-    "      <right_joint>rear_right_wheel_joint</right_joint>\n"\
-    "      <wheel_separation>#{0.33559 * 1.23}</wheel_separation>\n"\
-    "      <wheel_radius>0.098</wheel_radius>\n"\
-    "      <topic>/model/#{_name}/cmd_vel_relay</topic>\n"\
-    "    </plugin>\n"\
-    "    <!-- Publish robot state information -->\n"\
-    "    <plugin filename=\"libignition-gazebo-pose-publisher-system.so\"\n"\
-    "      name=\"ignition::gazebo::systems::PosePublisher\">\n"\
-    "      <publish_link_pose>true</publish_link_pose>\n"\
-    "      <publish_sensor_pose>true</publish_sensor_pose>\n"\
-    "      <publish_collision_pose>false</publish_collision_pose>\n"\
-    "      <publish_visual_pose>false</publish_visual_pose>\n"\
-    "      <publish_nested_model_pose>#{$enableGroundTruth}</publish_nested_model_pose>\n"\
-    "    </plugin>\n"\
-    "    <!-- Battery plugin -->\n"\
-    "    <plugin filename=\"libignition-gazebo-linearbatteryplugin-system.so\"\n"\
-    "      name=\"ignition::gazebo::systems::LinearBatteryPlugin\">\n"\
-    "      <battery_name>linear_battery</battery_name>\n"\
-    "      <voltage>12.694</voltage>\n"\
-    "      <open_circuit_voltage_constant_coef>12.694</open_circuit_voltage_constant_coef>\n"\
-    "      <open_circuit_voltage_linear_coef>-3.1424</open_circuit_voltage_linear_coef>\n"\
-    "      <initial_charge>78.4</initial_charge>\n"\
-    "      <capacity>78.4</capacity>\n"\
-    "      <resistance>0.061523</resistance>\n"\
-    "      <smooth_current_tau>1.9499</smooth_current_tau>\n"\
-    "      <power_load>6.6</power_load>\n"\
-    "      <start_on_motion>true</start_on_motion>\n"\
-    "    </plugin>\n"\
-    "    <!-- Gas Sensor plugin -->\n"\
-    "    <plugin filename=\"libGasEmitterDetectorPlugin.so\"\n"\
-    "      name=\"subt::GasDetector\">\n"\
-    "      <topic>/model/#{_name}/gas_detected</topic>\n"\
-    "      <update_rate>10</update_rate>"\
-    "      <type>gas</type>"\
-    "    </plugin>\n"\
-    "    <plugin filename=\"libignition-gazebo-breadcrumbs-system.so\"\n"\
-    "      name=\"ignition::gazebo::systems::Breadcrumbs\">\n"\
-    "      <topic>/model/#{_name}/breadcrumb/deploy</topic>\n"\
-    "      <max_deployments>#{max_breadcrumbs}</max_deployments>"\
-    "      <disable_physics_time>3.0</disable_physics_time>"\
-    "      <breadcrumb>\n"\
-    "        <sdf version=\"1.6\">\n"\
-    "          <model name=\"#{_name}__breadcrumb__\">\n"\
-    "            <pose>-0.24 0 0 0 0 0</pose>\n"\
-    "            <include>\n"\
-    "              <uri>https://fuel.ignitionrobotics.org/1.0/openrobotics/models/Breadcrumb Node</uri>\n"\
-    "            </include>\n"\
-    "          </model>\n"\
-    "        </sdf>\n"\
-    "      </breadcrumb>\n"\
-    "    </plugin>\n"\
-    "  </include>\n"\
-    "  </sdf>\n"\
-    "</plugin>\n"
->>>>>>> 5541b2b7
   end
 
   def spawnX3(_name, _config, _x, _y, _z, _yaw)
