--- conflicted
+++ resolved
@@ -44,7 +44,6 @@
                      float(pose_x), float(pose_y), float(pose_z),
                      float(pose_yaw))
 
-<<<<<<< HEAD
 class GraphRules:
 
     # For computing edge cost
@@ -174,13 +173,6 @@
     parser.add_argument('--world-name', dest='world_name', type=str, default='default', help='world name')
     parser.add_argument('--world-file', dest='world_file', type=str, default='', help='world output file')
     parser.add_argument('--graph-file', dest='graph_file', type=str, default='', help='dot graph output file')
-=======
-def parse_args(argv):
-    parser = argparse.ArgumentParser('Generate tiled world file from tsv.')
-    parser.add_argument('tsv_name', help='name of tsv file to read')
-    parser.add_argument('--world-name', dest='world_name', type=str, default='default', help='world name')
-    parser.add_argument('--world-file', dest='world_file', type=str, default='', help='world output file')
->>>>>>> 5cda2fc1
     parser.add_argument('--x0', dest='x0', type=float, default=0, help='origin X coordinate')
     parser.add_argument('--y0', dest='y0', type=float, default=0, help='origin Y coordinate')
     parser.add_argument('--z0', dest='z0', type=float, default=0, help='origin Z coordinate')
@@ -233,8 +225,7 @@
 
 
     <!-- Tunnel tiles and artifacts -->""" %
-<<<<<<< HEAD
-  (__file__, ' '.join(sys.argv).replace('--', '-\-'), args.world_name), file=world_file)
+    (__file__, ' '.join(sys.argv).replace('--', '-\-'), args.world_name), file=world_file)
 
 def print_graph_top(args, graph_file):
     print('''/* Visibility graph for %s
@@ -242,9 +233,6 @@
      %s */''' % (
         args.tsv_name, __file__, ' '.join(sys.argv).replace('--', '-\-')),
         file=graph_file)
-=======
-    (__file__, ' '.join(sys.argv).replace('--', '-\-'), args.world_name), file=world_file)
->>>>>>> 5cda2fc1
 
 def check_main():
     args = parse_args(sys.argv)
@@ -254,7 +242,6 @@
     else:
         world_file = sys.stdout
 
-<<<<<<< HEAD
     if len(args.graph_file) > 0:
         graph_file = open(args.graph_file, 'w')
     else:
@@ -293,10 +280,6 @@
     print('', file=graph_file)
 
     # read from tsv spreadsheet file
-=======
-    print_world_top(args, world_file=world_file)
-
->>>>>>> 5cda2fc1
     with open(args.tsv_name, 'rt') as tsvfile:
         spamreader = csv.reader(tsvfile, delimiter='\t')
         for iy, row in enumerate(spamreader):
@@ -306,19 +289,14 @@
                         modelType = parts[0]
                         yawDegrees = float(parts[1])
                         z_level = float(parts[2])
-<<<<<<< HEAD
                         (modelName, iv) = generate_model_name("tile", modelType)
                         print(model_include_string(modelName, modelType,
-=======
-                        print(model_include_string("tile", modelType,
->>>>>>> 5cda2fc1
                                          args.x0 + ix*args.scale_x,
                                          args.y0 - iy*args.scale_y,
                                          args.z0 + z_level*args.scale_z,
                                          yawDegrees * math.pi / 180),
                                          file=world_file)
 
-<<<<<<< HEAD
                         # Ignore artifacts in topology
                         if modelType not in GraphRules.artifacts:
                             print(vert_fmt % (iv, iv, modelType, modelName),
@@ -425,22 +403,17 @@
                 mesh1, iv1, mesh2, iv2), file=sys.stderr)
 
     print_graph_bottom(args, graph_file=graph_file)
-=======
->>>>>>> 5cda2fc1
     print_world_bottom(args, world_file=world_file)
 
     if len(args.world_file) > 0:
         world_file.close()
 
-<<<<<<< HEAD
     if len(args.graph_file) > 0:
         graph_file.close()
 
 def print_graph_bottom(args, graph_file):
     print('}', file=graph_file)
 
-=======
->>>>>>> 5cda2fc1
 def print_world_bottom(args, world_file=sys.stdout):
     global plugin_artifacts
     print("""
