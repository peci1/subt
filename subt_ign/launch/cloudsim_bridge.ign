<?xml version="1.0"?>
<!-- This launch file is used by CloudSim to start a ROS master, and handle
     bridging of data to/from Ignition Gazebo to a competitor's docker image.
     It is possible, and safe, to run this launch file locally during testing
     development.

     For more information, please refer to
         https://github.com/osrf/subt/wiki/Cloudsim

    Usage: ign launch cloudsim_bridge.ign
            [worldName:=<worldName>
             robotNameX:=<robotName> robotConfigX:=<robotConfig>
             marsupial:=true
             ... ]

    The [worldName] command line argument is optional,
          defaults to tunnel_circuit_practice_01 if not specified
    The [robotNameX] command line argument is required, where X can be 1 to 20

    Note that each robot requires its own bridge, that is, only one pair of
    robotNameX and robotConfigX arguments can be passed. So if two robots named
    X1 and X2 have been spawned, cloudsim_bridge.ign must be launched two
    times.

    Example that loads tunnel circuit practice world with an X2 robot with configuration 3

      ign launch tunnel_circuit_practice.ign worldName:=tunnel_circuit_practice_01
          robotName1:=X2_3 robotConfig1:=X2_SENSOR_CONFIG_3

    If [marsupial] set set to true, this robot will be a marsupial child robot
-->

<%
  # When 'enableGroundTruth = true' absolute poses of vehicles will be published.
  # This is useful for debugging purposes, but will not be available during
  # competition scoring.

  # Check if enableGroundTruith is not defined or is empty/nil
  if !defined?(enableGroundTruth) || enableGroundTruth == nil || enableGroundTruth.empty?
    $enableGroundTruth = false
  else
    $enableGroundTruth = enableGroundTruth
  end
%>

<%
  teamBaseSpawned = false

  # Check if robotNameX and robotConfigX exists
  maxRobotCount = 20
  robotNames = []
  robotConfigs = []
  for i in 1..maxRobotCount do
    if (local_variables.include?(:"robotName#{i}") &&
        local_variables.include?(:"robotConfig#{i}"))
      robotName=eval "robotName#{i}"
      robotConfig=eval "robotConfig#{i}"
      robotNames.append(robotName)
      robotConfigs.append(robotConfig)
    end
  end
  fail ArgumentError, "missing robotNameX argument" if robotNames.nil? or robotNames.empty?
  fail ArgumentError, "missing robotConfigX argument" if robotConfigs.nil? or robotConfigs.empty?

%>

<%
  # Check if worldName is not defined or is empty/nil
  if !defined?(worldName) || worldName == nil || worldName.empty?
    $worldName = 'tunnel_circuit_practice_01'
  else
    $worldName = worldName
  end

  worldNumber = $worldName.split('_').last
%>


<ignition version='1.0'>
  <!-- Start ROS first. This is a bit hacky for now. -->
  <!-- Make sure to source /opt/ros/melodic/setup.bash -->
  <executable name='ros'>

    <command>roslaunch subt_ros competition_init.launch world_name:=<%=$worldName%> enable_ground_truth:=<%=($enableGroundTruth)?"1":"0"%> robot_names:=<%= robotNames.join(",") %></command>
  </executable>
<%
  def spawnX1(_name, _config)
    uav=0
    laserScan=0
    stereoCam=0
    lidar3d=0
    breadcrumbs=0
    if _config == "1" or _config == "2"
      laserScan=1
    end
    if _config == "3" or _config == "4" or _config == "7" or _config == "8"
      lidar3d=1
    end
    if _config == "5"
      stereoCam=1
    end
    if _config == "7" or _config == "8"
      breadcrumbs = 1
    end

    "<executable name='x1_description'>\n"\
    "  <command>roslaunch --wait subt_ros x1_description.launch name:=#{_name}</command>\n"\
    "</executable>\n"\
    "<executable name='x1_ros_ign_bridge'>\n"\
      "  <command>roslaunch --wait subt_ros vehicle_topics.launch world_name:=#{$worldName} name:=#{_name} uav:=#{uav} laser_scan:=#{laserScan} stereo_cam:=#{stereoCam} lidar_3d:=#{lidar3d} breadcrumbs:=#{breadcrumbs}</command>\n"\
    "</executable>\n"
  end

  def spawnX2(_name, _config)
    uav=0
    laserScan=0
    stereoCam=0
    lidar3d=0
    breadcrumbs=0
    if _config == "1" or _config == "2" or _config == "3" or _config == "4" or _config == "9"
      laserScan=1
    end
    if _config == "5"
      stereoCam=1
    end
    if _config == "6" or _config == "8"
      lidar3d=1
    end
    if _config == "8" or _config == "9"
      breadcrumbs=1
    end

    "<executable name='x2_description'>\n"\
    "  <command>roslaunch --wait subt_ros x2_description.launch name:=#{_name}</command>\n"\
    "</executable>\n"\
    "<executable name='x2_ros_ign_bridge'>\n"\
    "  <command>roslaunch --wait subt_ros vehicle_topics.launch world_name:=#{$worldName} name:=#{_name} uav:=#{uav} laser_scan:=#{laserScan} stereo_cam:=#{stereoCam} lidar_3d:=#{lidar3d} breadcrumbs:=#{breadcrumbs}</command>\n"\
    "</executable>\n"
  end

  def spawnX3(_name, _config)
    uav=1
    laserScan=0
    stereoCam=0
    rgbdCam=0
    if _config == "3" || _config == "4"
      rgbdCam=1
    end
    if _config == "5"
      stereoCam=1
    end
    "<executable name='x3_description'>\n"\
    "  <command>roslaunch --wait subt_ros x3_description.launch name:=#{_name}</command>\n"\
    "</executable>\n"\
    "<executable name='x3_ros_ign_bridge'>\n"\
      "  <command>roslaunch --wait subt_ros vehicle_topics.launch world_name:=#{$worldName} name:=#{_name} uav:=#{uav} laser_scan:=#{laserScan} stereo_cam:=#{stereoCam} rgbd_cam:=#{rgbdCam} breadcrumbs:=0</command>\n"\
    "</executable>\n"
  end

  def spawnX4(_name, _config)
    uav=1
    laserScan=0
    stereoCam=0
    rgbdCam=0
    if _config == "2"
      rgbdCam=1
    end
    if _config == "3" or _config == "4"
      laserScan=1
    end
    if _config == "5"
      stereoCam=1
    end
    "<executable name='x4_description'>\n"\
    "  <command>roslaunch --wait subt_ros x4_description.launch name:=#{_name}</command>\n"\
    "</executable>\n"\
    "<executable name='x4_ros_ign_bridge'>\n"\
    "  <command>roslaunch --wait subt_ros vehicle_topics.launch world_name:=#{$worldName} name:=#{_name} uav:=#{uav} laser_scan:=#{laserScan} stereo_cam:=#{stereoCam} rgbd_cam:=#{rgbdCam} breadcrumbs:=0</command>\n"\
    "</executable>\n"
  end

<<<<<<< HEAD
  def spawnTeamBase(_x, _y, _z, _yaw)
=======
  def spawnTeamBase()
>>>>>>> d62b4abf
    "<executable name='teambase_description'>\n"\
    "  <command>roslaunch --wait subt_ros teambase_description.launch world_name:=#{$worldName}</command>\n"\
    "</executable>\n"\
    "<executable name='teambase_ros_ign_bridge'>\n"\
      "  <command>roslaunch --wait subt_ros teambase_topics.launch world_name:=#{$worldName}</command>\n"\
    "</executable>\n"
  end
%>

<%
  robotNames.each_with_index do |name, i|
    config = robotConfigs[i]
    robotConfigN = config[-1]
    if robotConfigs[i][1] == "1" and (robotConfigN == "1" or robotConfigN == "2" or robotConfigN == "3" or robotConfigN == "4" or robotConfigN == "5" or robotConfigN == "7" or robotConfigN == "8")
%>
<%=   spawnX1(robotNames[i], robotConfigs[i][-1]) %>
<%  elsif robotConfigs[i][1] == "2" and (robotConfigN == "1" or robotConfigN == "2" or robotConfigN == "3" or robotConfigN == "4" or robotConfigN == "5" or robotConfigN == "6" or robotConfigN == "8" or robotConfigN == "9") %>
<%=   spawnX2(robotNames[i], robotConfigs[i][-1]) %>
<%  elsif robotConfigs[i][1] == "3" and (robotConfigN == "1" or robotConfigN == "2" or robotConfigN == "3" or robotConfigN == "4") %>
<%=   spawnX3(robotNames[i], robotConfigs[i][-1]) %>
<%  elsif robotConfigs[i][1] == "4" and (robotConfigN == "1" or robotConfigN == "2" or robotConfigN == "3" or robotConfigN == "4" or robotConfigN == "5") %>
<%=   spawnX4(robotNames[i],  robotConfigs[i][-1]) %>
<%
<<<<<<< HEAD
    elsif (name.downcase == "teambase" || name.downcase == "team_base") &&
          (config.downcase == "teambase" || config.downcase == "team_base")
      robotSpawned += 1
      if !teamBaseSpawned
        teamBaseSpawned = true
%>
<%=     spawnTeamBase(posX, posY, spawnWorldZPos, spawnWorldYaw) %>
=======
    elsif name == "TEAMBASE" and config == "TEAMBASE"
      if !teamBaseSpawned
        teamBaseSpawned = true
%>
<%=     spawnTeamBase() %>
>>>>>>> d62b4abf
<%    end
    else
      # Try a team-submitted vehicle.
      package = config.downcase
      installDir = `rospack find #{package}`.chomp
      if installDir.empty?
        raise "Unknown robot configuration #{config}. ROS package #{package} could not be found."
      end

      spawnerScript =  "#{installDir}/launch/spawner.rb"
      begin
        load spawnerScript
      rescue LoadError
        raise "Unknown robot configuration #{config}. #{spawnerScript} could not be found."
      else
%>
<%=     rosExecutables(name, $worldName) %>
<%
      end
    end

    if defined?(marsupial) and marsupial.downcase.strip == 'true'
%>
<executable name="<%=name%>_marsupial">
  <command>roslaunch --wait subt_ros marsupial_topics.launch name:=<%=name%></command>
</executable>
<%
    end
  end
%>

</ignition><|MERGE_RESOLUTION|>--- conflicted
+++ resolved
@@ -179,11 +179,7 @@
     "</executable>\n"
   end
 
-<<<<<<< HEAD
-  def spawnTeamBase(_x, _y, _z, _yaw)
-=======
   def spawnTeamBase()
->>>>>>> d62b4abf
     "<executable name='teambase_description'>\n"\
     "  <command>roslaunch --wait subt_ros teambase_description.launch world_name:=#{$worldName}</command>\n"\
     "</executable>\n"\
@@ -207,21 +203,11 @@
 <%  elsif robotConfigs[i][1] == "4" and (robotConfigN == "1" or robotConfigN == "2" or robotConfigN == "3" or robotConfigN == "4" or robotConfigN == "5") %>
 <%=   spawnX4(robotNames[i],  robotConfigs[i][-1]) %>
 <%
-<<<<<<< HEAD
-    elsif (name.downcase == "teambase" || name.downcase == "team_base") &&
-          (config.downcase == "teambase" || config.downcase == "team_base")
-      robotSpawned += 1
-      if !teamBaseSpawned
-        teamBaseSpawned = true
-%>
-<%=     spawnTeamBase(posX, posY, spawnWorldZPos, spawnWorldYaw) %>
-=======
     elsif name == "TEAMBASE" and config == "TEAMBASE"
       if !teamBaseSpawned
         teamBaseSpawned = true
 %>
 <%=     spawnTeamBase() %>
->>>>>>> d62b4abf
 <%    end
     else
       # Try a team-submitted vehicle.
