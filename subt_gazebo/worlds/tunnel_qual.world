--- conflicted
+++ resolved
@@ -1,11 +1,8 @@
 <?xml version="1.0" ?>
-<<<<<<< HEAD
-=======
 <!--
   Generated with the tile_tsv.py script:
     tile_tsv.py tunnel_qual.tsv -\-world-name tunnel_qual -\-x0 20 -\-y0 240 -\-z0 -10
 -->
->>>>>>> d7ca5309
 <sdf version="1.6">
   <world name="tunnel_qual">
 
@@ -31,8 +28,6 @@
       <uri>model://tunnel_staging_area</uri>
     </include>
 
-<<<<<<< HEAD
-=======
 
     <!-- Tunnel tiles and artifacts -->
     <include>
@@ -154,9 +149,7 @@
       <uri>model://tunnel_tile_5</uri>
       <pose>160.000000 180.000000 -15.000000 0 0 0.000000</pose>
     </include>
->>>>>>> d7ca5309
-
-    <!-- Artifacts -->
+
     <include>
       <name>backpack_1</name>
       <uri>model://Backpack</uri>
