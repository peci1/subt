<?xml version="1.0"?>

<robot name="iris_with_sensors" xmlns:xacro="http://www.ros.org/wiki/xacro">
  <xacro:include filename="$(find rotors_description)/urdf/iris_base.xacro" />

  <xacro:odometry_plugin_macro
    namespace="${namespace}"
    odometry_sensor_suffix="1"
    parent_link="${namespace}/base_link"
    pose_topic="odometry_sensor1/pose"
    pose_with_covariance_topic="odometry_sensor1/pose_with_covariance"
    position_topic="odometry_sensor1/position"
    transform_topic="odometry_sensor1/transform"
    odometry_topic="odometry_sensor1/odometry"
    parent_frame_id="world"
    child_frame_id="${namespace}/odometry_sensor1"
    mass_odometry_sensor="0.00001"
    measurement_divisor="1"
    measurement_delay="0"
    unknown_delay="0.0"
    noise_normal_position="0 0 0"
    noise_normal_quaternion="0 0 0"
    noise_normal_linear_velocity="0 0 0"
    noise_normal_angular_velocity="0 0 0"
    noise_uniform_position="0 0 0"
    noise_uniform_quaternion="0 0 0"
    noise_uniform_linear_velocity="0 0 0"
    noise_uniform_angular_velocity="0 0 0"
    enable_odometry_map="false"
    odometry_map=""
    image_scale="">
    <!-- [kg m^2] [kg m^2] [kg m^2] [kg m^2] [kg m^2] [kg m^2] -->
    <inertia ixx="0.00001" ixy="0.0" ixz="0.0" iyy="0.00001" iyz="0.0" izz="0.00001" />
    <origin xyz="0.0 0.0 0.0" rpy="0.0 0.0 0.0" />
  </xacro:odometry_plugin_macro>

<<<<<<< HEAD
  <!-- Mount a magnetometer. -->
  <xacro:default_magnetometer namespace="${namespace}" parent_link="${namespace}/base_link" />

  <!-- Mount a pressure sensor. -->
  <xacro:default_pressure_sensor namespace="${namespace}" parent_link="${namespace}/base_link" />

  <!-- Front camera. -->
  <xacro:camera_macro
    namespace="${namespace}"
    parent_link="${namespace}/base_link"
    camera_suffix="front"
    frame_rate="30"
    horizontal_fov="2"
    image_width="752"
    image_height="480"
    image_format="L8"
    min_distance="0.02"
    max_distance="50"
    noise_mean="0.0"
    noise_stddev="0.007"
    enable_visual="false">
    <box size="0.02 0.05 0.05" />
    <origin xyz="0.1 0 0" rpy="0 0 0" />
  </xacro:camera_macro>

  <!-- Lower camera. -->
  <xacro:camera_macro
    namespace="${namespace}"
    parent_link="${namespace}/base_link"
    camera_suffix="lower"
    frame_rate="30"
    horizontal_fov="2"
    image_width="752"
    image_height="480"
    image_format="L8"
    min_distance="0.02"
    max_distance="50"
    noise_mean="0.0"
    noise_stddev="0.007"
    enable_visual="false">
    <box size="0.02 0.05 0.05" />
    <origin xyz="0 0 -0.07" rpy="0 1.57 0" />
  </xacro:camera_macro>

=======
  <xacro:include filename="$(find subt_example)/urdf/iris_equipments.urdf.xacro" />
>>>>>>> 39f8916a
</robot><|MERGE_RESOLUTION|>--- conflicted
+++ resolved
@@ -34,7 +34,8 @@
     <origin xyz="0.0 0.0 0.0" rpy="0.0 0.0 0.0" />
   </xacro:odometry_plugin_macro>
 
-<<<<<<< HEAD
+  <xacro:include filename="$(find subt_example)/urdf/iris_equipments.urdf.xacro" />
+
   <!-- Mount a magnetometer. -->
   <xacro:default_magnetometer namespace="${namespace}" parent_link="${namespace}/base_link" />
 
@@ -79,7 +80,4 @@
     <origin xyz="0 0 -0.07" rpy="0 1.57 0" />
   </xacro:camera_macro>
 
-=======
-  <xacro:include filename="$(find subt_example)/urdf/iris_equipments.urdf.xacro" />
->>>>>>> 39f8916a
 </robot>