--- conflicted
+++ resolved
@@ -176,8 +176,6 @@
     "</executable>\n"\
     "<executable name='x4_ros_ign_bridge'>\n"\
     "  <command>roslaunch --wait subt_ros vehicle_topics.launch world_name:=#{$worldName} name:=#{_name} uav:=#{uav} laser_scan:=#{laserScan} stereo_cam:=#{stereoCam} rgbd_cam:=#{rgbdCam} breadcrumbs:=0</command>\n"\
-<<<<<<< HEAD
-=======
     "</executable>\n"
   end
 
@@ -187,7 +185,6 @@
     "</executable>\n"\
     "<executable name='teambase_ros_ign_bridge'>\n"\
       "  <command>roslaunch --wait subt_ros teambase_topics.launch world_name:=#{$worldName}</command>\n"\
->>>>>>> d62b4abf
     "</executable>\n"
   end
 %>
