/*
 * Copyright (C) 2018 Open Source Robotics Foundation
 *
 * Licensed under the Apache License, Version 2.0 (the "License");
 * you may not use this file except in compliance with the License.
 * You may obtain a copy of the License at
 *
 *     http://www.apache.org/licenses/LICENSE-2.0
 *
 * Unless required by applicable law or agreed to in writing, software
 * distributed under the License is distributed on an "AS IS" BASIS,
 * WITHOUT WARRANTIES OR CONDITIONS OF ANY KIND, either express or implied.
 * See the License for the specific language governing permissions and
 * limitations under the License.
 *
*/
#ifndef SUBT_GAZEBO_COMMSCLIENT_HH_
#define SUBT_GAZEBO_COMMSCLIENT_HH_
#include <ros/ros.h>
#include <cstdint>
#include <functional>
#include <iostream>
#include <map>
#include <mutex>
#include <string>
#include <vector>
#include <ignition/transport/Node.hh>
#include <subt_msgs/DatagramRos.h>

#include <subt_communication_broker/common_types.h>
#include <subt_communication_broker/protobuf/neighbor_m.pb.h>

namespace subt
{

  /// \brief ToDo.
  class CommsClient
  {
    /// \brief Constructor.
    /// \param[in] _localAddress Your local address.
    /// Important: This address must be equal to a Gazebo model name.
    /// \param[in] _isPrivate If true, only nodes within the same process will
    /// be able to communicate with this client.
    /// \param[in] _useIgnClock Set to true if you are using the /clock
    /// topic from Ignition (not ROS). This is needed by the base station,
    /// and tests. If you are a regular robot, then you really really do not
    /// want to set this to true as your Commsclient will not work.
    public: CommsClient(const std::string &_localAddress,
                        const bool _isPrivate = false,
                        const bool _useIgnClock = false);

    /// \brief Destructor.
    public: virtual ~CommsClient();

    /// \brief Get your local address.
    /// \return The local address.
    public: std::string Host() const;

    /// \brief This method can bind a local address and a port to a
    /// virtual socket. This is a required step if your agent needs to
    /// receive messages.
    ///
    /// \param[in] _cb Callback function to be executed when a new message is
    /// received associated to the specified <_address, port>.
    /// In the callback, "_srcAddress" contains the address of the sender of
    /// the message. "_dstAddress" contains the destination address. "_dstPort"
    /// contains the destination port. "_data" contains the payload.
    /// \param[in] _address Local address or "kMulticast". If you specify your
    /// local address, you will receive all the messages sent where the
    /// destination is <YOUR_LOCAL_ADDRESS, port> or <"kBroadcast", port>. On
    /// the other hand, if you specify "kMulticast" as the _address parameter,
    /// you will be subscribed to the multicast group <"kMulticast, port>".
    /// You will receive all the messages sent from any node to this multicast
    /// group.
    /// \param[in] _port Port used to receive messages.
    /// \return True when success or false otherwise.
    ///
    /// * Example usage (bind on the local address and default port):
    ///    this->Bind(&OnDataReceived, "192.168.1.3");
    /// * Example usage (Bind on the multicast group and custom port.):
    ///    this->Bind(&OnDataReceived, this->kMulticast, 5123);
    public: bool Bind(std::function<void(const std::string &_srcAddress,
                                         const std::string &_dstAddress,
                                         const uint32_t _dstPort,
                                         const std::string &_data)> _cb,
                      const std::string &_address = "",
                      const int _port = communication_broker::kDefaultPort);

    /// \brief This method can bind a local address and a port to a
    /// virtual socket. This is a required step if your agent needs to
    /// receive messages.
    ///
    /// \param[in] _cb Callback function to be executed when a new message is
    /// received associated to the specified <_address, port>.
    /// In the callback, "_srcAddress" contains the address of the sender of
    /// the message. "_dstAddress" contains the destination address. "_dstPort"
    /// contains the destination port. "_data" contains the payload.
    /// \param[in] _obj Instance containing the member function callback.
    /// \param[in] _address Local address or "kMulticast". If you specify your
    /// local address, you will receive all the messages sent where the
    /// destination is <YOUR_LOCAL_ADDRESS, port> or <"kBroadcast", port>. On
    /// the other hand, if you specify "kMulticast" as the _address parameter,
    /// you will be subscribed to the multicast group <"kMulticast, port>".
    /// You will receive all the messages sent from any node to this multicast
    /// group.
    /// \param[in] _port Port used to receive messages.
    /// \return True when success or false otherwise.
    ///
    /// * Example usage (bind on the local address and default port):
    ///    this->Bind(&MyClass::OnDataReceived, this, "192.168.1.3");
    /// * Example usage (Bind on the multicast group and custom port.):
    ///    this->Bind(&MyClass::OnDataReceived, this, this->kMulticast, 5123);
    public: template<typename C>
    bool Bind(void(C::*_cb)(const std::string &_srcAddress,
                            const std::string &_dstAddress,
                            const uint32_t _dstPort,
                            const std::string &_data),
              C *_obj,
              const std::string &_address = "",
              const int _port = communication_broker::kDefaultPort)
    {
      return this->Bind(std::bind(_cb, _obj,
                                  std::placeholders::_1,
                                  std::placeholders::_2,
                                  std::placeholders::_3,
                                  std::placeholders::_4),
                        _address, _port);
    }

    /// \brief Send some data to other/s member/s of the team.
    ///
    /// \param[in] _data Payload. The maximum size of the payload is 1500 bytes.
    /// \param[in] _dstAddress Destination address. Note that the destination
    /// address might be a unicast address, "kBroadcast" or "kMulticast".
    /// In the case of broadcast and multicast communications your node
    /// will receive your own message if you're bind to your local or the
    /// multicast address.
    /// \param[in] _port Destination port.
    /// \return True when success or false otherwise (e.g.: if the payload was
    /// bigger than 1500 bytes).
    public: bool SendTo(const std::string &_data,
                        const std::string &_dstAddress,
                        const uint32_t _port = communication_broker::kDefaultPort);

    /// \brief Type for storing neighbor data
    public: typedef std::map<std::string, std::pair<double, double>> Neighbor_M;

    /// \brief Get the list of local neighbors.
    ///
    /// \return A map of addresses and signal strength from your
    /// local neighbors.
    public: Neighbor_M Neighbors() const;

    /// \brief Broadcast a BEACON packet
    public: bool SendBeacon();

    /// \brief Start sending beacon packets at the specified interval
    public: void StartBeaconInterval(ros::Duration period);

    /// \brief Register the current address. This will make a synchronous call
    /// to the broker to validate and register the address.
    /// \return True when the address is valid or false otherwise.
    private: bool Register();

    /// \brief Unregister the current address. This will make a synchronous call
    /// to the broker to unregister the address.
    /// \return True when the unregistration succeed or false otherwise.
    private: bool Unregister();

    /// \brief Function called each time a new datagram message is received.
    /// \param[in] _msg The incoming message.
    private: bool OnMessage(subt_msgs::DatagramRos::Request &_req,
                            subt_msgs::DatagramRos::Response &_res);

    /// \brief On clock message. This is used primarily/only by the
    /// BaseStation.
    private: void OnClock(const ignition::msgs::Clock &_clock);

    /// \def Callback_t
    /// \brief The callback specified by the user when new data is available.
    /// The callback contains four parameters:
    ///   _srcAddress: The source address of the agent sending the message.
    ///   _dstAddress: The destination address of the message.
    ///   _dstPort: The destination port of the message.
    ///   _data: The payload of the message.
    private: using Callback_t =
      std::function<void(const std::string &_srcAddress,
                         const std::string &_dstAddress,
                         const uint32_t _dstPort,
                         const std::string &_data)>;

    /// \brief The local address.
    private: const std::string localAddress;

    /// \brief Maximum transmission payload size (octets) for each message.
    private: static const uint32_t kMtu = 1500;

    /// \brief Port for BEACON packets
    public: static const uint32_t kBeaconPort = 4000u;

    /// \brief Timer for triggering beacon transmits
    private: ros::Timer beacon_timer;

    /// \brief The current list of neighbors
    ///
    /// Accumulates data on neighbors based on received packets,
    /// stores time of last receive and signal strength
    private: Neighbor_M neighbors;

    /// \brief An Ignition Transport node for communications.
    private: ignition::transport::Node node;

    /// \brief User callbacks. The key is the topic name
    /// (e.g.: "/subt/192.168.2.1/4000") and the value is the user callback.
    private: std::map<std::string, Callback_t> callbacks;

    /// \brief True when the broker validated my address. Enabled must be true
    /// for being able to send and receive data.
    private: bool enabled = false;

    /// \brief True when the client has advertised the OnMessage
    /// function to the broker already.
    private: bool advertised = false;

    /// \brief When true, the Ignition service will only be visible within
    /// this process.
    private: bool isPrivate = false;

    /// \brief A mutex for avoiding race conditions.
    private: mutable std::mutex mutex;

<<<<<<< HEAD
    /// \brief Service that receives comms messages.
    private: ros::ServiceServer commsModelOnMessageService;
=======
    /// \brief Clock message from simulation. Used by the base station.
    /// The base station is run as a plugin alongside simulation, and does
    /// not have access to ros::Time.
    private: ignition::msgs::Clock clockMsg;

    /// \brief Mutex to protect the clockMsg.
    private: std::mutex clockMutex;

    /// \brief True if this is the base station.
    private: bool useIgnClock = false;
>>>>>>> 44eb9506
  };
}
#endif<|MERGE_RESOLUTION|>--- conflicted
+++ resolved
@@ -28,6 +28,7 @@
 #include <subt_msgs/DatagramRos.h>
 
 #include <subt_communication_broker/common_types.h>
+#include <subt_communication_broker/protobuf/datagram.pb.h>
 #include <subt_communication_broker/protobuf/neighbor_m.pb.h>
 
 namespace subt
@@ -41,13 +42,13 @@
     /// Important: This address must be equal to a Gazebo model name.
     /// \param[in] _isPrivate If true, only nodes within the same process will
     /// be able to communicate with this client.
-    /// \param[in] _useIgnClock Set to true if you are using the /clock
-    /// topic from Ignition (not ROS). This is needed by the base station,
+    /// \param[in] _useIgnition Set to true if you are using Ignition
+    /// transport (i.e. not ROS). This is needed by the base station,
     /// and tests. If you are a regular robot, then you really really do not
     /// want to set this to true as your Commsclient will not work.
     public: CommsClient(const std::string &_localAddress,
                         const bool _isPrivate = false,
-                        const bool _useIgnClock = false);
+                        const bool _useIgnition = false);
 
     /// \brief Destructor.
     public: virtual ~CommsClient();
@@ -169,8 +170,12 @@
 
     /// \brief Function called each time a new datagram message is received.
     /// \param[in] _msg The incoming message.
-    private: bool OnMessage(subt_msgs::DatagramRos::Request &_req,
-                            subt_msgs::DatagramRos::Response &_res);
+    private: void OnMessage(const msgs::Datagram &_msg);
+
+    /// \brief Function called each time a new datagram message is received.
+    /// \param[in] _msg The incoming message.
+    private: bool OnMessageRos(subt_msgs::DatagramRos::Request &_req,
+                               subt_msgs::DatagramRos::Response &_res);
 
     /// \brief On clock message. This is used primarily/only by the
     /// BaseStation.
@@ -229,10 +234,9 @@
     /// \brief A mutex for avoiding race conditions.
     private: mutable std::mutex mutex;
 
-<<<<<<< HEAD
     /// \brief Service that receives comms messages.
     private: ros::ServiceServer commsModelOnMessageService;
-=======
+
     /// \brief Clock message from simulation. Used by the base station.
     /// The base station is run as a plugin alongside simulation, and does
     /// not have access to ros::Time.
@@ -242,8 +246,7 @@
     private: std::mutex clockMutex;
 
     /// \brief True if this is the base station.
-    private: bool useIgnClock = false;
->>>>>>> 44eb9506
+    private: bool useIgnition = false;
   };
 }
 #endif