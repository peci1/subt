/*
 * Copyright (C) 2019 Open Source Robotics Foundation
 *
 * Licensed under the Apache License, Version 2.0 (the "License");
 * you may not use this file except in compliance with the License.
 * You may obtain a copy of the License at
 *
 *     http://www.apache.org/licenses/LICENSE-2.0
 *
 * Unless required by applicable law or agreed to in writing, software
 * distributed under the License is distributed on an "AS IS" BASIS,
 * WITHOUT WARRANTIES OR CONDITIONS OF ANY KIND, either express or implied.
 * See the License for the specific language governing permissions and
 * limitations under the License.
 *
*/

#include <subt_rf_interface/subt_rf_model.h>
#include <ignition/common/Console.hh>
#include <subt_ign/VisibilityRfModel.hh>

#include <ignition/math.hh>
#include <ignition/common.hh>

using namespace subt;
using namespace rf_interface;
using namespace visibilityModel;

/////////////////////////////////////////////
// RF power functions from SubT communication model
inline double dbmToPow(double x) { return 0.001 * pow(10., x / 10.); }
inline double QPSKPowerToBER(double P, double N) { return erfc(sqrt(P / N)); }

/////////////////////////////////////////////
VisibilityModel::VisibilityModel(
    visibilityModel::RfConfiguration _visibilityConfig,
    range_model::rf_configuration _rangeConfig,
    const std::string &_worldName)
    : visibilityConfig(_visibilityConfig),
      defaultRangeConfig(_rangeConfig)
{
  if (!this->visibilityTable.Load(_worldName))
  {
    ignerr << "Unable to load visibility table data files\n";
    return;
  }

  ignition::transport::AdvertiseServiceOptions opts;
  opts.SetScope(ignition::transport::Scope_t::HOST);
  this->node.Advertise("/subt/comms_model/visualize",
      &VisibilityModel::VisualizeVisibility, this, opts);

  // Subscribe to pose messages.
  this->node.Subscribe("/world/" + _worldName + "/pose/info",
      &VisibilityModel::OnPose, this);

  this->initialized = true;
}

/////////////////////////////////////////////
bool VisibilityModel::Initialized() const
{
  return this->initialized;
}

/////////////////////////////////////////////
rf_power VisibilityModel::ComputeReceivedPower(const double &_txPower,
                                               radio_state &_txState,
                                               radio_state &_rxState)
{
  // Use this->visibilityTable.Cost(_txState, _rxState) to compute
  // pathloss and thus, received power
  double visibilityCost = this->visibilityTable.Cost(_txState.pose.Pos(),
      _rxState.pose.Pos());

  range_model::rf_configuration localConfig = this->defaultRangeConfig;

  // Augment fading exponent based on visibility cost
  localConfig.fading_exponent +=
  this->visibilityConfig.visibilityCostToFadingExponent * visibilityCost;

  double range = _txState.pose.Pos().Distance(_rxState.pose.Pos());

  rf_power rx = range_model::log_normal_received_power(_txPower,
                                                       _txState,
                                                       _rxState,
                                                       localConfig);
  igndbg << "Range: " << range << ", Exp: " << localConfig.fading_exponent
    << ", TX: " << _txPower << ", RX: " << rx.mean << std::endl;

  return std::move(rx);
}

/////////////////////////////////////////////
void VisibilityModel::PopulateVisibilityInfo(
  const std::set<ignition::math::Vector3d> &_relayPoses)
{
  this->visibilityTable.PopulateVisibilityInfo(_relayPoses);
}

/////////////////////////////////////////////
bool VisibilityModel::VisualizeVisibility(const ignition::msgs::StringMsg &_req,
                                          ignition::msgs::Boolean &_rep)
{
  _rep.set_data(false);

  std::map<int, ignition::msgs::Marker> perCostMarkers;

  ignition::msgs::Marker markerMsg;
  markerMsg.set_ns("default");
  markerMsg.set_action(ignition::msgs::Marker::ADD_MODIFY);
  markerMsg.set_type(ignition::msgs::Marker::POINTS);
  markerMsg.clear_point();
  markerMsg.mutable_lifetime()->set_sec(0.0);
  markerMsg.mutable_lifetime()->set_nsec(0.0);

  ignition::msgs::Set(markerMsg.mutable_pose(),
                      ignition::math::Pose3d(0, 0, 0, 0, 0, 0));

  // Available colors
  //
  // GreenGlow, TurquoiseGlow, BlueGlow, YellowGlow, RedGlow
  // High (good)                                    Low (bad)
  std::map<int, ignition::math::Color> indexToColor;
  indexToColor[0] = ignition::math::Color(0, 1, 0);
  indexToColor[1] = ignition::math::Color(0, 1, 1);
  indexToColor[2] = ignition::math::Color(0, 0, 1);
  indexToColor[3] = ignition::math::Color(1, 1, 0);
  indexToColor[4] = ignition::math::Color(1, 0, 0);
<<<<<<< HEAD
  indexToColor[5] = ignition::math::Color(1, 1, 1);

  for (int i = 0; i < 6; ++i)
=======

  for (int i = 0; i < 5; ++i)
>>>>>>> 458bfd91
  {
    markerMsg.set_id(i);

    ignition::msgs::Material *matMsg = markerMsg.mutable_material();
    ignition::msgs::Set(matMsg->mutable_ambient(), indexToColor[i]);
    ignition::msgs::Set(matMsg->mutable_diffuse(), indexToColor[i]);
    ignition::msgs::Set(matMsg->mutable_emissive(), indexToColor[i]);
     ignition::msgs::Set(markerMsg.mutable_scale(),
                         ignition::math::Vector3d(1.0, 1.0, 1.0));

     perCostMarkers.insert(std::make_pair(i, markerMsg));
  }

  std::string modelName = _req.data();
  std::map<std::string, ignition::math::Pose3d>::iterator iter =
    this->poses.find(modelName);
  if (iter == this->poses.end())
  {
    ignerr << "[" << modelName << "] model not found" << std::endl;
    return true;
  }

  ignition::math::Vector3d from = iter->second.Pos();

  for (auto const &entry : this->visibilityTable.Vertices())
  {
    const auto &toTuple = entry.first;
    ignition::math::Vector3d to = ignition::math::Vector3d(
      std::get<0>(toTuple), std::get<1>(toTuple), std::get<2>(toTuple));
    double cost = this->visibilityTable.Cost(from, to);
    if (cost <= this->visibilityConfig.commsCostMax)
    {
    
      /// Calculations from subt_communication_model/src/subt_communication_model.cpp
      double txPower = 20.0; // Hardcoded from cave_circuit.ign
      double noise_floor = -90.0; // Hardcoded from cave_circuit.ign
      rf_interface::radio_state tx, rx;
      // Set and calculate rf power
      tx.pose.Set(from.X(), from.Y(), from.Z(), 0, 0, 0);
      rx.pose.Set(to.X(), to.Y(), to.Z(), 0, 0, 0);
      rf_power rf_pow = ComputeReceivedPower(txPower, tx, rx);
      // Based on rx_power, noise value, and modulation, compute the bit error rate (BER)
      double ber = QPSKPowerToBER( dbmToPow(rf_pow.mean), dbmToPow(noise_floor) );
      int num_bytes = 100; // Hardcoded number of bytes
      double packet_drop_prob = 1.0 - exp(num_bytes*log(1-ber));
      // Scale packet drop probability to align with the color scheme
      int pdp = floor(packet_drop_prob*5.00001);
      ///
  
      auto m = perCostMarkers.find(static_cast<int>(pdp));

      if (m == perCostMarkers.end())
      {
        ignwarn << "Have not pre-allocated a marker for cost: " << packet_drop_prob
          << " (" << pdp << ")\n";
        continue;
      }

      ignition::msgs::Set(m->second.add_point(),
          ignition::math::Vector3d(to.X(), to.Y(), to.Z()));
    }
  }

  this->node.Request("/marker", perCostMarkers[0]);
  this->node.Request("/marker", perCostMarkers[1]);
  this->node.Request("/marker", perCostMarkers[2]);
  this->node.Request("/marker", perCostMarkers[3]);
  this->node.Request("/marker", perCostMarkers[4]);

  _rep.set_data(true);

  return true;
}

/////////////////////////////////////////////////
void VisibilityModel::OnPose(const ignition::msgs::Pose_V &_msg)
{
  // Check the all the published poses
  for (int i = 0; i < _msg.pose_size(); ++i)
  {
    const ignition::msgs::Pose &pose = _msg.pose(i);
    this->poses[pose.name()] = ignition::msgs::Convert(pose);
  }
}<|MERGE_RESOLUTION|>--- conflicted
+++ resolved
@@ -127,14 +127,9 @@
   indexToColor[2] = ignition::math::Color(0, 0, 1);
   indexToColor[3] = ignition::math::Color(1, 1, 0);
   indexToColor[4] = ignition::math::Color(1, 0, 0);
-<<<<<<< HEAD
   indexToColor[5] = ignition::math::Color(1, 1, 1);
 
   for (int i = 0; i < 6; ++i)
-=======
-
-  for (int i = 0; i < 5; ++i)
->>>>>>> 458bfd91
   {
     markerMsg.set_id(i);
 
