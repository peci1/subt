/*
 * Copyright (C) 2019 Open Source Robotics Foundation
 *
 * Licensed under the Apache License, Version 2.0 (the "License");
 * you may not use this file except in compliance with the License.
 * You may obtain a copy of the License at
 *
 *     http://www.apache.org/licenses/LICENSE-2.0
 *
 * Unless required by applicable law or agreed to in writing, software
 * distributed under the License is distributed on an "AS IS" BASIS,
 * WITHOUT WARRANTIES OR CONDITIONS OF ANY KIND, either express or implied.
 * See the License for the specific language governing permissions and
 * limitations under the License.
 *
*/

#include <algorithm>
#include <fstream>
#include <iomanip>
#include <iostream>
#include <utility>
#include <ignition/common/Console.hh>
#include <ignition/common/Util.hh>
#include <ignition/math/graph/GraphAlgorithms.hh>
#include <ignition/msgs.hh>
#include <ignition/transport/Node.hh>

#include <subt_ign/Config.hh>
#include <subt_ign/SimpleDOTParser.hh>
#include <subt_ign/VisibilityTable.hh>

using namespace ignition;
using namespace subt;

//////////////////////////////////////////////////
VisibilityTable::VisibilityTable()
{
};

//////////////////////////////////////////////////
bool VisibilityTable::Load(const std::string &_worldName)
{
  std::string worldsDirectory = SUBT_INSTALL_WORLD_DIR;
  this->worldName = _worldName;

  // Modifications for the tunnel circuit.
  const std::string tunnelPrefix = "tunnel_circuit_";
<<<<<<< HEAD
  const std::string urbanPrefix = "urban";
  const std::string cavePrefix = "cave";
=======
  const std::string urbanPrefix = "urban_circuit_";
>>>>>>> e5ead62b
  if (0 == this->worldName.compare(0, tunnelPrefix.size(), tunnelPrefix))
  {
    std::string suffix = this->worldName.substr(tunnelPrefix.size());
    // don't use a subfolder for practice worlds
    if (0 != suffix.compare(0, 9, "practice_"))
    {
      worldsDirectory = ignition::common::joinPaths(worldsDirectory,
          "tunnel_circuit", suffix);
    }
  }
  else if (this->worldName.find(urbanPrefix) != std::string::npos)
  {
    std::string suffix = this->worldName.substr(urbanPrefix.size());
    // don't use a subfolder for practice worlds
    if (0 != suffix.compare(0, 9, "practice_"))
    {
      worldsDirectory = ignition::common::joinPaths(worldsDirectory,
          "urban_circuit", suffix);
    }
  }
<<<<<<< HEAD
  else if (this->worldName.find(cavePrefix) != std::string::npos)
  {
    // todo(anyone) check for circuit number when there are more
    // cave circuit worlds
  }
  else
=======
  else if (this->worldName.find("simple") == std::string::npos)
>>>>>>> e5ead62b
  {
    ignerr << "Unable to determine circuit number from["
      << this->worldName << "].\n";
  }

  this->worldPath = ignition::common::joinPaths(
    worldsDirectory, _worldName + ".sdf");

  this->graphPath = ignition::common::joinPaths(
    worldsDirectory, _worldName + ".dot");

  this->lutPath = ignition::common::joinPaths(
    worldsDirectory, _worldName + ".dat");

  // Parse the .dot file and populate the world graph.
  if (!this->PopulateVisibilityGraph(graphPath))
  {
    ignerr << "Unable to populate visibility graph using path["
      << graphPath << "]\n";
    return false;
  }

  std::ifstream in;
  in.open(this->lutPath);
  if (!in.is_open())
  {
    std::cerr << "[VisibilityTable] Unable to find file ["
              << this->lutPath << "]" << std::endl;
    return false;
  }

  // First, load the number of entries.
  uint64_t numEntries;
  in.read(reinterpret_cast<char*>(&numEntries), sizeof(numEntries));

  // Now save all entries.
  for (auto i = 0u; i < numEntries; ++i)
  {
    int32_t x;
    int32_t y;
    int32_t z;
    uint64_t vertexId;

    in.read(reinterpret_cast<char*>(&x), sizeof(x));
    in.read(reinterpret_cast<char*>(&y), sizeof(y));
    in.read(reinterpret_cast<char*>(&z), sizeof(z));
    in.read(reinterpret_cast<char*>(&vertexId), sizeof(vertexId));
    this->vertices[std::make_tuple(x, y, z)] = vertexId;
  }

  this->PopulateVisibilityInfo();

  return true;
}

//////////////////////////////////////////////////
double VisibilityTable::Cost(const ignition::math::Vector3d &_from,
  const ignition::math::Vector3d &_to) const
{
  int32_t x = std::round(_from.X());
  int32_t y = std::round(_from.Y());
  int32_t z = std::round(_from.Z());
  auto sampleFrom = std::make_tuple(x, y, z);

  x = std::round(_to.X());
  y = std::round(_to.Y());
  z = std::round(_to.Z());
  auto sampleTo = std::make_tuple(x, y, z);

  uint64_t from = std::numeric_limits<uint64_t>::max();
  auto it = this->vertices.find(sampleFrom);
  if (it != this->vertices.end())
    from = it->second;

  uint64_t to = std::numeric_limits<uint64_t>::max();
  it = this->vertices.find(sampleTo);
  if (it != this->vertices.end())
    to = it->second;

  auto key = std::make_pair(from, to);
  auto itVisibility = this->visibilityInfo.find(key);
  if (itVisibility == this->visibilityInfo.end())
    return std::numeric_limits<double>::max();

  // The cost.
  return itVisibility->second;
}

//////////////////////////////////////////////////
void VisibilityTable::Generate()
{
  this->CreateWorldSegments();

  ignmsg << "Building LUT" << std::endl;
  this->BuildLUT();

  this->WriteOutputFile();
}

//////////////////////////////////////////////////
const std::map<std::tuple<int32_t, int32_t, int32_t>, uint64_t>
  &VisibilityTable::Vertices() const
{
  return this->vertices;
}

//////////////////////////////////////////////////
uint64_t VisibilityTable::Index(const ignition::math::Vector3d &_position) const
{
  for (auto const segment : this->worldSegments)
  {
    const ignition::math::AxisAlignedBox &box = segment.first;
    if (box.Contains(_position))
      return segment.second;
  }

  return std::numeric_limits<uint64_t>::max();
}

//////////////////////////////////////////////////
bool VisibilityTable::PopulateVisibilityGraph(const std::string &_graphFilename)
{
  std::filebuf fb;
  if (!fb.open(_graphFilename, std::ios::in))
  {
    std::cerr << "Unable to read [" << _graphFilename << "] file" << std::endl;
    return false;
  }

  std::istream is(&fb);
  SimpleDOTParser dotParser;
  if (!dotParser.Parse(is))
    return false;

  this->visibilityGraph = dotParser.Graph();

  return true;
}

//////////////////////////////////////////////////
void VisibilityTable::PopulateVisibilityInfo()
{
  // Cached it.
  if (!this->visibilityInfoWithoutRelays.empty())
  {
    this->visibilityInfo = this->visibilityInfoWithoutRelays;
    return;
  }

  // Get the list of vertices Id.
  auto vertexIds = this->visibilityGraph.Vertices();

  // Get the cost between all vertex pairs.
  for (const auto from : vertexIds)
  {
    auto id1 = from.first;
    auto result = ignition::math::graph::Dijkstra(this->visibilityGraph, id1);
    for (const auto to : result)
    {
      auto id2 = to.first;
      double cost = to.second.first;
      this->visibilityInfo[std::make_pair(id1, id2)] = cost;
    }
  }

  this->visibilityInfoWithoutRelays = this->visibilityInfo;
}

//////////////////////////////////////////////////
void VisibilityTable::PopulateVisibilityInfo(
  const std::set<ignition::math::Vector3d> &_relayPoses)
{
  // Convert poses to vertices.
  std::set<ignition::math::graph::VertexId> relays;
  for (const auto pose : _relayPoses)
    relays.insert(this->Index(pose));

  // Compute the cost of all routes without considering relays.
  this->PopulateVisibilityInfo();

  // Update the cost of all routes considering relays.
  VisibilityInfo visibilityInfoWithRelays;
  std::set<ignition::math::graph::VertexId> visited;
  auto vertexIds = this->visibilityGraph.Vertices();
  for (const auto from : vertexIds)
  {
    auto id1 = from.first;
    for (const auto to : vertexIds)
    {
      auto id2 = to.first;
      this->PopulateVisibilityInfoHelper(
        relays, id1, id2, visited, visibilityInfoWithRelays);
      visited = {};
    }
  }

  this->visibilityInfo = visibilityInfoWithRelays;
}

//////////////////////////////////////////////////
bool VisibilityTable::PopulateVisibilityInfoHelper(
  const std::set<ignition::math::graph::VertexId> &_relays,
  const ignition::math::graph::VertexId &_from,
  const ignition::math::graph::VertexId &_to,
  std::set<ignition::math::graph::VertexId> &_visited,
  VisibilityInfo &_visibilityInfoWithRelays)
{
  auto srcToDstCostIt = this->visibilityInfo.find(std::make_pair(_from, _to));
  if (srcToDstCostIt == this->visibilityInfo.end())
    return false;

  double srcToDstCost = srcToDstCostIt->second;
  double bestRouteCost = std::numeric_limits<double>::max();

  if (_from != _to)
  {
    for (const auto i : _relays)
    {
      if (_from == i || _to == i || _visited.find(i) != _visited.end())
        continue;

      // I can't reach the relay.
      auto srcToRelayIt = this->visibilityInfo.find(std::make_pair(_from, i));
      if (srcToRelayIt == this->visibilityInfo.end())
        continue;

      // I can reach the relay with this cost.
      double srcToRelayCost = srcToRelayIt->second;

      // Route not cached.
      auto relayToDstIt =
        _visibilityInfoWithRelays.find(std::make_pair(i, _to));
      if (relayToDstIt == _visibilityInfoWithRelays.end())
      {
        // Mark this relay as visited to avoid infinite recursion.
        _visited.insert(i);

        // Evaluate the route from the relay to the destination.
        this->PopulateVisibilityInfoHelper(
          _relays, i, _to, _visited, _visibilityInfoWithRelays);
      }

      // Do we now have a route from the relay to the destination?
      double relayToDstCost = std::numeric_limits<double>::max();
      relayToDstIt = _visibilityInfoWithRelays.find(std::make_pair(i, _to));
      if (relayToDstIt != _visibilityInfoWithRelays.end())
        relayToDstCost = relayToDstIt->second;

      // The cost of a route is the cost of its biggest hop.
      double currentRouteCost = std::max(srcToRelayCost, relayToDstCost);

      // Among all the routes found going through relays,
      // select the one with lowest cost.
      bestRouteCost = std::min(bestRouteCost, currentRouteCost);
    }
  }

  // Among all posible routes, select the one with lowest cost.
  _visibilityInfoWithRelays[std::make_pair(_from, _to)] =
    std::min(srcToDstCost, bestRouteCost);
  _visibilityInfoWithRelays[std::make_pair(_to, _from)] =
    std::min(srcToDstCost, bestRouteCost);

  return true;
}

//////////////////////////////////////////////////
void VisibilityTable::CreateWorldSegments()
{
  // Get the list of vertices Id.
  auto vertexIds = this->visibilityGraph.Vertices();

  std::string modelInfoTopic = "/world/" + this->worldName + "/model/info";
  ignition::transport::Node node;

  for (const auto from : vertexIds)
  {
    std::string data = from.second.get().Data();
    // Remove the quotes.
    data.erase(0, 1);
    data.pop_back();

    auto fields = ignition::common::split(data, "::");
    if (fields.size() != 3u)
    {
      std::cerr << "Incorrect format. Expecting <ID::type::name> and found ["
                << data << "]. Ignoring vertex" << std::endl;
      continue;
    }
    std::string modelName = fields.at(2);

    ignition::msgs::Model rep;
    ignition::msgs::StringMsg req;
    bool result;
    unsigned int timeout = 5000;
    req.set_data(modelName);
    bool executed = node.Request(modelInfoTopic, req, timeout, rep, result);
    if (executed && result)
    {
      // \todo(nkoenig) Remove cout, and verify that this works.
      std::cout << "Got Model Info[" << rep.DebugString() << "]\n";
      this->worldSegments.push_back(
          std::make_pair(msgs::Convert(rep.bounding_box()), from.first));
    }
    else
    {
      ignerr << "Unable to find model [" << modelName << "]. "
             << "Ignoring vertex" << std::endl;
      continue;
    }
  }
}

//////////////////////////////////////////////////
void VisibilityTable::BuildLUT()
{
  auto zrange = this->kMaxZ - this->kMinZ;
  int counter = 0;
  for (auto z = this->kMinZ; z <= this->kMaxZ; ++z)
  {
    for (auto y = this->kMinY; y <= this->kMaxY; ++y)
    {
      for (auto x = this->kMinX; x <= this->kMaxX; ++x)
      {
        ignition::math::Vector3d position(x, y, z);
        auto index = this->Index(position);
        if (index != std::numeric_limits<uint64_t>::max())
          this->vertices[std::make_tuple(x, y, z)] = index;
      }
    }

    // Display the percentage.
    std::cout << std::fixed << std::setprecision(0)
              << std::min(100.0, 100.0 * ++counter / zrange) << " %\r";
    std::cout.flush();
  }
  std::cout << std::endl;
}

//////////////////////////////////////////////////
void VisibilityTable::WriteOutputFile()
{
  std::fstream out(this->lutPath, std::ios::out | std::ios::binary);
  if (!out)
  {
    std::cerr << "Unable to create [" << this->lutPath << "] file" << std::endl;
    return;
  }

  uint64_t numEntries = this->vertices.size();

  // First, save the number of entries.
  out.write(reinterpret_cast<const char*>(&numEntries), sizeof(numEntries));

  // Now save all entries.
  for (const auto entry : this->vertices)
  {
    int32_t x = std::get<0>(entry.first);
    int32_t y = std::get<1>(entry.first);
    int32_t z = std::get<2>(entry.first);
    uint64_t vertexId = entry.second;
    out.write(reinterpret_cast<const char*>(&x), sizeof(x));
    out.write(reinterpret_cast<const char*>(&y), sizeof(y));
    out.write(reinterpret_cast<const char*>(&z), sizeof(z));
    out.write(reinterpret_cast<const char*>(&vertexId), sizeof(vertexId));
  }
}<|MERGE_RESOLUTION|>--- conflicted
+++ resolved
@@ -46,12 +46,8 @@
 
   // Modifications for the tunnel circuit.
   const std::string tunnelPrefix = "tunnel_circuit_";
-<<<<<<< HEAD
-  const std::string urbanPrefix = "urban";
-  const std::string cavePrefix = "cave";
-=======
   const std::string urbanPrefix = "urban_circuit_";
->>>>>>> e5ead62b
+  const std::string cavePrefix = "cave_circuit_";
   if (0 == this->worldName.compare(0, tunnelPrefix.size(), tunnelPrefix))
   {
     std::string suffix = this->worldName.substr(tunnelPrefix.size());
@@ -72,16 +68,17 @@
           "urban_circuit", suffix);
     }
   }
-<<<<<<< HEAD
   else if (this->worldName.find(cavePrefix) != std::string::npos)
   {
-    // todo(anyone) check for circuit number when there are more
-    // cave circuit worlds
-  }
-  else
-=======
+    std::string suffix = this->worldName.substr(cavePrefix.size());
+    // don't use a subfolder for practice worlds
+    if (0 != suffix.compare(0, 9, "practice_"))
+    {
+      worldsDirectory = ignition::common::joinPaths(worldsDirectory,
+          "cave_circuit", suffix);
+    }
+  }
   else if (this->worldName.find("simple") == std::string::npos)
->>>>>>> e5ead62b
   {
     ignerr << "Unable to determine circuit number from["
       << this->worldName << "].\n";
