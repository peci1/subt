<?xml version="1.0"?>
<!-- Usage: ign launch virtual_stix.ign
            [robotName1:=<robotName> robotConfig1:=<robotConfig>
             robotName2:=<robotName> robotConfig2:=<robotConfig>
             ... ]

    The [robotNameX] command line argument is optional, where X can be 1 to 20

    Example that loads virtual stix with an X2 robot with configuration 3

      ign launch virtual_stix.ign
          robotName1:=X2_3 robotConfig1:=X2_SENSOR_CONFIG_3
-->

<%
  # When 'enableGroundTruth = true' absolute poses of vehicles will be published.
  # This is useful for debugging purposes, but will not be available during
  # competition scoring.

  # Check if enableGroundTruith is not defined or is empty/nil
  if !defined?(enableGroundTruth) || enableGroundTruth == nil || enableGroundTruth.empty?
    $enableGroundTruth = false
  else
    $enableGroundTruth = enableGroundTruth
  end
%>

<%
  teamBaseSpawned = false

  # Check if robotNameX and robotConfigX exists
  spawnRowSize = 4
  spawnColSize = 5
  spawnGridSize = 2
  maxRobotCount = spawnRowSize * spawnColSize
  spawnColOffset = spawnColSize * spawnGridSize / 2
  spawnRowOffset = spawnRowSize * spawnGridSize / 2
  robots = Hash.new
  for i in 1..maxRobotCount do
    if (local_variables.include?(:"robotName#{i}") &&
        local_variables.include?(:"robotConfig#{i}"))
      name=eval "robotName#{i}"
      config=eval "robotConfig#{i}"
      if name != nil && !name.empty?
        robots[name] = config
      end
    end
  end
%>


<%
  if !defined?(headless) || headless == nil || headless.empty?
    $headless = false
  elsif headless == 'true' || headless == 'True' || headless == '1'
    $headless = true
  end

  # Check if durationSec is not defined or is empty/nil. In this case, set
  # durationSec to zero, which equats to an infinite run time.
  if !defined?(durationSec) || durationSec == nil || durationSec.empty?
    $durationSec = 0
  else
    $durationSec = durationSec
  end


  $worldName = 'virtual_stix'

  # If localModel is set, the model URI will use a local path to the model with
  # the assumption that the model is installed in the same workspace as the
  # launch file. This only applies to models submitted by teams.
  if !defined?(localModel) || localModel == nil || localModel.empty?
    $localModel = false
  else
    $localModel = localModel
  end
%>

<ignition version='1.0'>
  <env>
    <name>IGN_GAZEBO_SYSTEM_PLUGIN_PATH</name>
    <value>$LD_LIBRARY_PATH</value>
  </env>

  <!-- Start ROS first. This is a bit hacky for now. -->
  <!-- Make sure to source /opt/ros/melodic/setup.bash -->
  <executable name='ros'>
    <command>roslaunch subt_ros competition_init.launch world_name:=<%=$worldName%> robot_names:=<%= robots.keys.join(",") %></command>
  </executable>

  <plugin name="ignition::launch::GazeboServer"
          filename="libignition-launch-gazebo.so">
    <world_file><%= $worldName %>.sdf</world_file>
    <%if defined?(updateRate) && updateRate != nil && !updateRate.empty?%>
    <update_rate><%= updateRate %></update_rate>
    <%end%>
    <run>true</run>
    <levels>true</levels>
    <record>
      <enabled>true</enabled>
      <!-- This path is used by cloudsim, please do not change -->
      <path>/tmp/ign/logs</path>
      <overwrite>true</overwrite>
    </record>
    <%if defined?(seed) && seed != nil && !seed.empty?%>
    <seed><%= seed %></seed>
    <%end%>

    <plugin entity_name="<%= $worldName %>"
            entity_type="world"
            filename="libignition-gazebo-physics-system.so"
            name="ignition::gazebo::systems::Physics">
    </plugin>
    <plugin entity_name="<%= $worldName %>"
            entity_type="world"
            filename="libignition-gazebo-sensors-system.so"
            name="ignition::gazebo::systems::Sensors">
            <render_engine>ogre2</render_engine>
    </plugin>
    <plugin entity_name="<%= $worldName %>"
            entity_type="world"
            filename="libignition-gazebo-user-commands-system.so"
            name="ignition::gazebo::systems::UserCommands">
    </plugin>
    <plugin entity_name="<%= $worldName %>"
            entity_type="world"
            filename="libignition-gazebo-scene-broadcaster-system.so"
            name="ignition::gazebo::systems::SceneBroadcaster">
    </plugin>

    <plugin entity_name="<%= $worldName %>"
            entity_type="world"
            filename="libignition-gazebo-imu-system.so"
            name="ignition::gazebo::systems::Imu">
    </plugin>

    <plugin entity_name="<%= $worldName %>"
            entity_type="world"
            filename="libignition-gazebo-magnetometer-system.so"
            name="ignition::gazebo::systems::Magnetometer">
    </plugin>

    <plugin entity_name="<%= $worldName %>"
            entity_type="world"
            filename="libignition-gazebo-air-pressure-system.so"
            name="ignition::gazebo::systems::AirPressure">
    </plugin>

    <!-- The SubT challenge logic plugin -->
    <plugin entity_name="<%= $worldName %>"
            entity_type="world"
            filename="libGameLogicPlugin.so"
            name="subt::GameLogicPlugin">
      <!-- The collection of artifacts to locate -->

      <world_name><%= $worldName %></world_name>

      <duration_seconds><%= $durationSec %></duration_seconds>

      <logging>
        <!-- Use the <path> element to control where to record the log file.
             The HOME path is used by default-->
        <path>/tmp/ign/logs</path>
        <filename_prefix>subt_virtual_stix</filename_prefix>
      </logging>

      <artifact>
        <name>extinguisher_1</name>
        <type>TYPE_EXTINGUISHER</type>
      </artifact>
      <artifact>
        <name>backpack_1</name>
        <type>TYPE_BACKPACK</type>
      </artifact>
      <artifact>
        <name>phone_1</name>
        <type>TYPE_PHONE</type>
      </artifact>
      <artifact>
        <name>rescue_randy_1</name>
        <type>TYPE_RESCUE_RANDY</type>
      </artifact>
      <artifact>
        <name>extinguisher_2</name>
        <type>TYPE_EXTINGUISHER</type>
      </artifact>
      <artifact>
        <name>drill_1</name>
        <type>TYPE_DRILL</type>
      </artifact>
      <artifact>
        <name>drill_2</name>
        <type>TYPE_DRILL</type>
      </artifact>
      <artifact>
        <name>drill_3</name>
        <type>TYPE_DRILL</type>
      </artifact>
      <artifact>
        <name>drill_4</name>
        <type>TYPE_DRILL</type>
      </artifact>
      <artifact>
        <name>phone_2</name>
        <type>TYPE_PHONE</type>
      </artifact>
      <artifact>
        <name>backpack_2</name>
        <type>TYPE_BACKPACK</type>
      </artifact>
      <artifact>
        <name>rescue_randy_2</name>
        <type>TYPE_RESCUE_RANDY</type>
      </artifact>
      <artifact>
        <name>rescue_randy_3</name>
        <type>TYPE_RESCUE_RANDY</type>
      </artifact>
      <artifact>
        <name>backpack_3</name>
        <type>TYPE_BACKPACK</type>
      </artifact>
      <artifact>
        <name>phone_3</name>
        <type>TYPE_PHONE</type>
      </artifact>
      <artifact>
        <name>extinguisher_3</name>
        <type>TYPE_EXTINGUISHER</type>
      </artifact>
    </plugin>
  </plugin>

  <%if !$headless %>
  <executable_wrapper>
    <plugin name="ignition::launch::GazeboGui"
          filename="libignition-launch-gazebogui.so">
      <world_name><%= $worldName %></world_name>
      <window_title>SubT Simulator</window_title>
      <window_icon><%= ENV['SUBT_IMAGES_PATH'] %>/SubT_logo.svg</window_icon>
      <plugin filename="GzScene3D" name="3D View">
        <ignition-gui>
          <title>3D View</title>
          <property type="bool" key="showTitleBar">false</property>
          <property type="string" key="state">docked</property>
        </ignition-gui>

        <engine>ogre2</engine>
        <scene>scene</scene>
        <ambient_light>0.2 0.2 0.2</ambient_light>
        <background_color>0.8 0.8 0.8</background_color>
        <camera_pose>-6.3 -4.2 3.6 0 0.268 0.304</camera_pose>
      </plugin>
      <plugin filename="WorldControl" name="World control">
        <ignition-gui>
          <title>World control</title>
          <property type="bool" key="showTitleBar">false</property>
          <property type="bool" key="resizable">false</property>
          <property type="double" key="height">72</property>
          <property type="double" key="width">121</property>
          <property type="double" key="z">1</property>

          <property type="string" key="state">floating</property>
          <anchors target="3D View">
            <line own="left" target="left"/>
            <line own="bottom" target="bottom"/>
          </anchors>
        </ignition-gui>

        <play_pause>true</play_pause>
        <step>true</step>
        <start_paused>true</start_paused>
        <service>/world/<%= $worldName %>/control</service>
        <stats_topic>/world/<%= $worldName %>/stats</stats_topic>

      </plugin>

      <plugin filename="WorldStats" name="World stats">
        <ignition-gui>
          <title>World stats</title>
          <property type="bool" key="showTitleBar">false</property>
          <property type="bool" key="resizable">false</property>
          <property type="double" key="height">110</property>
          <property type="double" key="width">290</property>
          <property type="double" key="z">1</property>

          <property type="string" key="state">floating</property>
          <anchors target="3D View">
            <line own="right" target="right"/>
            <line own="bottom" target="bottom"/>
          </anchors>
        </ignition-gui>

        <sim_time>true</sim_time>
        <real_time>true</real_time>
        <real_time_factor>true</real_time_factor>
        <iterations>true</iterations>
        <topic>/world/<%= $worldName %>/stats</topic>
      </plugin>
      <!-- Entity tree -->
      <plugin filename="EntityTree" name="Entity tree">
        <ignition-gui>
          <title>Entity tree</title>
        </ignition-gui>
      </plugin>

      <!-- Transform Control -->
      <plugin filename="TransformControl" name="Transform Control">
        <service>/world/<%= $worldName %>/gui/transform_mode</service>
      </plugin>
    </plugin>
  </executable_wrapper>
  <%end%>

  <!-- The SubT challenge comms broker plugin -->
  <plugin entity_name="<%= $worldName %>"
          entity_type="world"
          name="subt::CommsBrokerPlugin"
          filename="libCommsBrokerPlugin.so">
    <generate_table>true</generate_table>
    <world_name><%= $worldName %></world_name>
    <comms_model>
      <comms_model_type>visibility_range</comms_model_type>

      <range_config>
        <max_range>500.0</max_range>
        <fading_exponent>2.5</fading_exponent>
        <L0>40</L0>
        <sigma>10.0</sigma>
      </range_config>

      <visibility_config>
        <visibility_cost_to_fading_exponent>0.2</visibility_cost_to_fading_exponent>
        <comms_cost_max>15</comms_cost_max>
      </visibility_config>

      <radio_config>
        <capacity>1000000</capacity>
        <tx_power>20</tx_power>
        <noise_floor>-90</noise_floor>
        <modulation>QPSK</modulation>
      </radio_config>
    </comms_model>
  </plugin>

  <!-- The SubT challenge base station plugin -->
  <plugin entity_name="base_station"
          entity_type="model"
          name="subt::BaseStationPlugin"
          filename="libBaseStationPlugin.so">
  </plugin>

<%
  def spawnX1(_name, _config, _x, _y)
    uav=0
    laserScan=0
    stereoCam=0
    lidar3d=0
    if _config == "1" or _config == "2"
      laserScan=1
    end
    if _config == "3" or _config == "4"
      lidar3d=1
    end
    if _config == "5"
      stereoCam=1
    end
    "<plugin name=\"ignition::launch::GazeboFactory\"\n"\
    "        filename=\"libignition-launch-gazebo-factory.so\">\n"\
    "  <name>#{_name}</name>\n"\
    "  <allow_renaming>false</allow_renaming>\n"\
    "  <pose>#{_x} #{_y} .2 0 0 0</pose>\n"\
    "  <world>#{$worldName}</world>\n"\
    "  <is_performer>true</is_performer>\n"\
    "  <sdf version='1.6'>\n"\
    "  <include>\n"\
    "    <name>#{_name}</name>\n"\
    "    <uri>https://fuel.ignitionrobotics.org/1.0/OpenRobotics/models/X1 Config #{_config}</uri>\n"\
    "    <!-- Diff drive -->\n"\
    "    <plugin filename=\"libignition-gazebo-diff-drive-system.so\"\n"\
    "            name=\"ignition::gazebo::systems::DiffDrive\">\n"\
    "      <left_joint>front_left_wheel_joint</left_joint>\n"\
    "      <left_joint>rear_left_wheel_joint</left_joint>\n"\
    "      <right_joint>front_right_wheel_joint</right_joint>\n"\
    "      <right_joint>rear_right_wheel_joint</right_joint>\n"\
    "      <wheel_separation>#{0.45649 * 1.5}</wheel_separation>\n"\
    "      <wheel_radius>0.1651</wheel_radius>\n"\
    "      <topic>/model/#{_name}/cmd_vel_relay</topic>\n"\
    "    </plugin>\n"\
    "    <!-- Publish robot state information -->\n"\
    "    <plugin filename=\"libignition-gazebo-pose-publisher-system.so\"\n"\
    "      name=\"ignition::gazebo::systems::PosePublisher\">\n"\
    "      <publish_link_pose>true</publish_link_pose>\n"\
    "      <publish_sensor_pose>true</publish_sensor_pose>\n"\
    "      <publish_collision_pose>false</publish_collision_pose>\n"\
    "      <publish_visual_pose>false</publish_visual_pose>\n"\
    "      <publish_nested_model_pose>#{$enableGroundTruth}</publish_nested_model_pose>\n"\
    "      <use_pose_vector_msg>true</use_pose_vector_msg>\n"\
    "      <static_publisher>true</static_publisher>\n"\
    "      <static_update_frequency>1</static_update_frequency>\n"\
    "    </plugin>\n"\
    "    <!-- Battery plugin -->\n"\
    "    <plugin filename=\"libignition-gazebo-linearbatteryplugin-system.so\"\n"\
    "      name=\"ignition::gazebo::systems::LinearBatteryPlugin\">\n"\
    "      <battery_name>linear_battery</battery_name>\n"\
    "      <voltage>12.694</voltage>\n"\
    "      <open_circuit_voltage_constant_coef>12.694</open_circuit_voltage_constant_coef>\n"\
    "      <open_circuit_voltage_linear_coef>-3.1424</open_circuit_voltage_linear_coef>\n"\
    "      <initial_charge>78.4</initial_charge>\n"\
    "      <capacity>78.4</capacity>\n"\
    "      <resistance>0.061523</resistance>\n"\
    "      <smooth_current_tau>1.9499</smooth_current_tau>\n"\
    "      <power_load>6.6</power_load>\n"\
    "      <start_on_motion>true</start_on_motion>\n"\
    "    </plugin>\n"\
    "  </include>\n"\
    "  </sdf>\n"\
    "</plugin>\n"\
    "<executable name='x1_description'>\n"\
    "  <command>roslaunch --wait subt_ros x1_description.launch world_name:=#{$worldName} name:=#{_name}</command>\n"\
    "</executable>\n"\
    "<executable name='x1_ros_ign_bridge'>\n"\
      "  <command>roslaunch --wait subt_ros vehicle_topics.launch world_name:=#{$worldName} name:=#{_name} uav:=#{uav} laser_scan:=#{laserScan} stereo_cam:=#{stereoCam} lidar_3d:=#{lidar3d}</command>\n"\
    "</executable>\n"
  end

  def spawnX2(_name, _config, _x, _y)
    uav=0
    laserScan=0
    stereoCam=0
    lidar3d=0
    if _config == "1" or _config == "2" or _config == "3" or _config == "4"
      laserScan=1
    end
    if _config == "5"
      stereoCam=1
    end
    if _config == "6"
      lidar3d=1
    end
    "<plugin name=\"ignition::launch::GazeboFactory\"\n"\
    "        filename=\"libignition-launch-gazebo-factory.so\">\n"\
    "  <name>#{_name}</name>\n"\
    "  <allow_renaming>false</allow_renaming>\n"\
    "  <pose>#{_x} #{_y} 0.063494 0 0 0</pose>\n"\
    "  <world>#{$worldName}</world>\n"\
    "  <is_performer>true</is_performer>\n"\
    "  <sdf version='1.6'>\n"\
    "  <include>\n"\
    "    <name>#{_name}</name>\n"\
    "    <uri>https://fuel.ignitionrobotics.org/1.0/OpenRobotics/models/X2 Config #{_config}</uri>\n"\
    "    <!-- Diff drive -->\n"\
    "    <plugin filename=\"libignition-gazebo-diff-drive-system.so\"\n"\
    "            name=\"ignition::gazebo::systems::DiffDrive\">\n"\
    "      <left_joint>front_left_wheel_joint</left_joint>\n"\
    "      <left_joint>rear_left_wheel_joint</left_joint>\n"\
    "      <right_joint>front_right_wheel_joint</right_joint>\n"\
    "      <right_joint>rear_right_wheel_joint</right_joint>\n"\
    "      <wheel_separation>#{0.33559 * 1.23}</wheel_separation>\n"\
    "      <wheel_radius>0.098</wheel_radius>\n"\
    "      <topic>/model/#{_name}/cmd_vel_relay</topic>\n"\
    "    </plugin>\n"\
    "    <!-- Publish robot state information -->\n"\
    "    <plugin filename=\"libignition-gazebo-pose-publisher-system.so\"\n"\
    "      name=\"ignition::gazebo::systems::PosePublisher\">\n"\
    "      <publish_link_pose>true</publish_link_pose>\n"\
    "      <publish_sensor_pose>true</publish_sensor_pose>\n"\
    "      <publish_collision_pose>false</publish_collision_pose>\n"\
    "      <publish_visual_pose>false</publish_visual_pose>\n"\
    "      <publish_nested_model_pose>#{$enableGroundTruth}</publish_nested_model_pose>\n"\
    "      <use_pose_vector_msg>true</use_pose_vector_msg>\n"\
    "      <static_publisher>true</static_publisher>\n"\
    "      <static_update_frequency>1</static_update_frequency>\n"\
    "    </plugin>\n"\
    "    <!-- Battery plugin -->\n"\
    "    <plugin filename=\"libignition-gazebo-linearbatteryplugin-system.so\"\n"\
    "      name=\"ignition::gazebo::systems::LinearBatteryPlugin\">\n"\
    "      <battery_name>linear_battery</battery_name>\n"\
    "      <voltage>12.694</voltage>\n"\
    "      <open_circuit_voltage_constant_coef>12.694</open_circuit_voltage_constant_coef>\n"\
    "      <open_circuit_voltage_linear_coef>-3.1424</open_circuit_voltage_linear_coef>\n"\
    "      <initial_charge>78.4</initial_charge>\n"\
    "      <capacity>78.4</capacity>\n"\
    "      <resistance>0.061523</resistance>\n"\
    "      <smooth_current_tau>1.9499</smooth_current_tau>\n"\
    "      <power_load>6.6</power_load>\n"\
    "      <start_on_motion>true</start_on_motion>\n"\
    "    </plugin>\n"\
    "  </include>\n"\
    "  </sdf>\n"\
    "</plugin>\n"\
    "<executable name='x2_description'>\n"\
    "  <command>roslaunch --wait subt_ros x2_description.launch world_name:=#{$worldName} name:=#{_name}</command>\n"\
    "</executable>\n"\
    "<executable name='x2_ros_ign_bridge'>\n"\
    "  <command>roslaunch --wait subt_ros vehicle_topics.launch world_name:=#{$worldName} name:=#{_name} uav:=#{uav} laser_scan:=#{laserScan} stereo_cam:=#{stereoCam} lidar_3d:=#{lidar3d}</command>\n"\
    "</executable>\n"
  end

  def spawnX3(_name, _config, _x, _y)
    uav=1
    laserScan=0
    stereoCam=0
    rgbdCam=0
    if _config == "3" || _config == "4"
      rgbdCam=1
    end
    if _config == "5"
      stereoCam=1
    end
    "<plugin name=\"ignition::launch::GazeboFactory\"\n"\
    "        filename=\"libignition-launch-gazebo-factory.so\">\n"\
    "  <name>#{_name}</name>\n"\
    "  <allow_renaming>false</allow_renaming>\n"\
    "  <pose>#{_x} #{_y} 0.2 0 0 0</pose>\n"\
    "  <world>#{$worldName}</world>\n"\
    "  <is_performer>true</is_performer>\n"\
    "  <sdf version='1.6'>\n"\
    "  <include>\n"\
    "    <name>#{_name}</name>\n"\
    "    <uri>https://fuel.ignitionrobotics.org/1.0/OpenRobotics/models/X3 UAV Config #{_config}</uri>\n"\
    "    <!-- Publish robot state information -->\n"\
    "    <plugin filename=\"libignition-gazebo-pose-publisher-system.so\"\n"\
    "      name=\"ignition::gazebo::systems::PosePublisher\">\n"\
    "      <publish_link_pose>true</publish_link_pose>\n"\
    "      <publish_sensor_pose>true</publish_sensor_pose>\n"\
    "      <publish_collision_pose>false</publish_collision_pose>\n"\
    "      <publish_visual_pose>false</publish_visual_pose>\n"\
    "      <publish_nested_model_pose>#{$enableGroundTruth}</publish_nested_model_pose>\n"\
    "      <use_pose_vector_msg>true</use_pose_vector_msg>\n"\
    "      <static_publisher>true</static_publisher>\n"\
    "      <static_update_frequency>1</static_update_frequency>\n"\
    "    </plugin>\n"\
    "    <plugin filename=\"libignition-gazebo-multicopter-motor-model-system.so\"\n"\
    "      name=\"ignition::gazebo::systems::MulticopterMotorModel\">\n"\
    "      <robotNamespace>model/#{_name}</robotNamespace>\n"\
    "      <jointName>rotor_0_joint</jointName>\n"\
    "      <linkName>rotor_0</linkName>\n"\
    "      <turningDirection>ccw</turningDirection>\n"\
    "      <timeConstantUp>0.0125</timeConstantUp>\n"\
    "      <timeConstantDown>0.025</timeConstantDown>\n"\
    "      <maxRotVelocity>800.0</maxRotVelocity>\n"\
    "      <motorConstant>8.54858e-06</motorConstant>\n"\
    "      <momentConstant>0.016</momentConstant>\n"\
    "      <commandSubTopic>command/motor_speed</commandSubTopic>\n"\
    "      <motorNumber>0</motorNumber>\n"\
    "      <rotorDragCoefficient>8.06428e-05</rotorDragCoefficient>\n"\
    "      <rollingMomentCoefficient>1e-06</rollingMomentCoefficient>\n"\
    "      <motorSpeedPubTopic>motor_speed/0</motorSpeedPubTopic>\n"\
    "      <rotorVelocitySlowdownSim>10</rotorVelocitySlowdownSim>\n"\
    "      <motorType>velocity</motorType>\n"\
    "    </plugin>\n"\
    "    <plugin filename=\"libignition-gazebo-multicopter-motor-model-system.so\"\n"\
    "      name=\"ignition::gazebo::systems::MulticopterMotorModel\">\n"\
    "      <robotNamespace>model/#{_name}</robotNamespace>\n"\
    "      <jointName>rotor_1_joint</jointName>\n"\
    "      <linkName>rotor_1</linkName>\n"\
    "      <turningDirection>ccw</turningDirection>\n"\
    "      <timeConstantUp>0.0125</timeConstantUp>\n"\
    "      <timeConstantDown>0.025</timeConstantDown>\n"\
    "      <maxRotVelocity>800.0</maxRotVelocity>\n"\
    "      <motorConstant>8.54858e-06</motorConstant>\n"\
    "      <momentConstant>0.016</momentConstant>\n"\
    "      <commandSubTopic>command/motor_speed</commandSubTopic>\n"\
    "      <motorNumber>1</motorNumber>\n"\
    "      <rotorDragCoefficient>8.06428e-05</rotorDragCoefficient>\n"\
    "      <rollingMomentCoefficient>1e-06</rollingMomentCoefficient>\n"\
    "      <motorSpeedPubTopic>motor_speed/1</motorSpeedPubTopic>\n"\
    "      <rotorVelocitySlowdownSim>10</rotorVelocitySlowdownSim>\n"\
    "      <motorType>velocity</motorType>\n"\
    "    </plugin>\n"\
    "    <plugin filename=\"libignition-gazebo-multicopter-motor-model-system.so\"\n"\
    "      name=\"ignition::gazebo::systems::MulticopterMotorModel\">\n"\
    "      <robotNamespace>model/#{_name}</robotNamespace>\n"\
    "      <jointName>rotor_2_joint</jointName>\n"\
    "      <linkName>rotor_2</linkName>\n"\
    "      <turningDirection>cw</turningDirection>\n"\
    "      <timeConstantUp>0.0125</timeConstantUp>\n"\
    "      <timeConstantDown>0.025</timeConstantDown>\n"\
    "      <maxRotVelocity>800.0</maxRotVelocity>\n"\
    "      <motorConstant>8.54858e-06</motorConstant>\n"\
    "      <momentConstant>0.016</momentConstant>\n"\
    "      <commandSubTopic>command/motor_speed</commandSubTopic>\n"\
    "      <motorNumber>2</motorNumber>\n"\
    "      <rotorDragCoefficient>8.06428e-05</rotorDragCoefficient>\n"\
    "      <rollingMomentCoefficient>1e-06</rollingMomentCoefficient>\n"\
    "      <motorSpeedPubTopic>motor_speed/2</motorSpeedPubTopic>\n"\
    "      <rotorVelocitySlowdownSim>10</rotorVelocitySlowdownSim>\n"\
    "      <motorType>velocity</motorType>\n"\
    "    </plugin>\n"\
    "    <plugin filename=\"libignition-gazebo-multicopter-motor-model-system.so\"\n"\
    "      name=\"ignition::gazebo::systems::MulticopterMotorModel\">\n"\
    "      <robotNamespace>model/#{_name}</robotNamespace>\n"\
    "      <jointName>rotor_3_joint</jointName>\n"\
    "      <linkName>rotor_3</linkName>\n"\
    "      <turningDirection>cw</turningDirection>\n"\
    "      <timeConstantUp>0.0125</timeConstantUp>\n"\
    "      <timeConstantDown>0.025</timeConstantDown>\n"\
    "      <maxRotVelocity>800.0</maxRotVelocity>\n"\
    "      <motorConstant>8.54858e-06</motorConstant>\n"\
    "      <momentConstant>0.016</momentConstant>\n"\
    "      <commandSubTopic>command/motor_speed</commandSubTopic>\n"\
    "      <motorNumber>3</motorNumber>\n"\
    "      <rotorDragCoefficient>8.06428e-05</rotorDragCoefficient>\n"\
    "      <rollingMomentCoefficient>1e-06</rollingMomentCoefficient>\n"\
    "      <motorSpeedPubTopic>motor_speed/3</motorSpeedPubTopic>\n"\
    "      <rotorVelocitySlowdownSim>10</rotorVelocitySlowdownSim>\n"\
    "      <motorType>velocity</motorType>\n"\
    "    </plugin>\n"\
    "    <!--Multicopter velocity controller--> \n"\
    "    <plugin\n"\
    "      filename=\"libignition-gazebo-multicopter-control-system.so\"\n"\
    "      name=\"ignition::gazebo::systems::MulticopterVelocityControl\">\n"\
    "      <robotNamespace>model/#{_name}</robotNamespace>\n"\
    "      <commandSubTopic>cmd_vel</commandSubTopic>\n"\
    "      <motorControlPubTopic>command/motor_speed</motorControlPubTopic>\n"\
    "      <enableSubTopic>velocity_controller/enable</enableSubTopic>\n"\
    "      <comLinkName>base_link</comLinkName>\n"\
    "      <velocityGain>2.7 2.7 2.7</velocityGain>\n"\
    "      <attitudeGain>2 3 0.15</attitudeGain>\n"\
    "      <angularRateGain>0.4 0.52 0.18</angularRateGain>\n"\
    "      <maximumLinearAcceleration>1 1 2</maximumLinearAcceleration>\n"\
    "      <maximumLinearVelocity>5 5 5</maximumLinearVelocity>\n"\
    "      <maximumAngularVelocity>3 3 3</maximumAngularVelocity>\n"\
    "      <linearVelocityNoiseMean>0 0 0.05</linearVelocityNoiseMean>\n"\
    "      <!-- linearVelocityNoiseStdDev based on error values reported in the paper Shen et. al., -->\n"\
    "      <!-- Vision-Based State Estimation and Trajectory Control Towards High-Speed Flight with a Quadrotor -->\n"\
    "      <!-- http://citeseerx.ist.psu.edu/viewdoc/download?doi=10.1.1.490.7958&rep=rep1&type=pdf -->\n"\
    "      <linearVelocityNoiseStdDev>0.1105 0.1261 0.00947</linearVelocityNoiseStdDev>\n"\
    "      <angularVelocityNoiseMean>0 0 0</angularVelocityNoiseMean>\n"\
    "      <!-- angularVelocityNoiseStdDev values based on ADIS16448's Rate Noise Density with a sample  -->\n"\
    "      <!-- time of 0.004 ms. -->\n"\
    "      <angularVelocityNoiseStdDev>0.004 0.004 0.004</angularVelocityNoiseStdDev>\n"\
    "      <rotorConfiguration>\n"\
    "        <rotor>\n"\
    "          <jointName>rotor_0_joint</jointName>\n"\
    "          <forceConstant>8.54858e-06</forceConstant>\n"\
    "          <momentConstant>0.016</momentConstant>\n"\
    "          <direction>1</direction>\n"\
    "        </rotor>\n"\
    "        <rotor>\n"\
    "          <jointName>rotor_1_joint</jointName>\n"\
    "          <forceConstant>8.54858e-06</forceConstant>\n"\
    "          <momentConstant>0.016</momentConstant>\n"\
    "          <direction>1</direction>\n"\
    "        </rotor>\n"\
    "        <rotor>\n"\
    "          <jointName>rotor_2_joint</jointName>\n"\
    "          <forceConstant>8.54858e-06</forceConstant>\n"\
    "          <momentConstant>0.016</momentConstant>\n"\
    "          <direction>-1</direction>\n"\
    "        </rotor>\n"\
    "        <rotor>\n"\
    "          <jointName>rotor_3_joint</jointName>\n"\
    "          <forceConstant>8.54858e-06</forceConstant>\n"\
    "          <momentConstant>0.016</momentConstant>\n"\
    "          <direction>-1</direction>\n"\
    "        </rotor>\n"\
    "      </rotorConfiguration>\n"\
    "    </plugin>\n"\
    "    <!-- Battery plugin -->\n"\
    "    <plugin filename=\"libignition-gazebo-linearbatteryplugin-system.so\"\n"\
    "      name=\"ignition::gazebo::systems::LinearBatteryPlugin\">\n"\
    "      <battery_name>linear_battery</battery_name>\n"\
    "      <voltage>12.694</voltage>\n"\
    "      <open_circuit_voltage_constant_coef>12.694</open_circuit_voltage_constant_coef>\n"\
    "      <open_circuit_voltage_linear_coef>-3.1424</open_circuit_voltage_linear_coef>\n"\
    "      <initial_charge>18.0</initial_charge>\n"\
    "      <capacity>18.0</capacity>\n"\
    "      <resistance>0.061523</resistance>\n"\
    "      <smooth_current_tau>1.9499</smooth_current_tau>\n"\
    "      <power_load>6.6</power_load>\n"\
    "      <start_on_motion>true</start_on_motion>\n"\
    "    </plugin>\n"\
    "  </include>\n"\
    "  </sdf>\n"\
    "</plugin>\n"\
    "<executable name='x3_description'>\n"\
    "  <command>roslaunch --wait subt_ros x3_description.launch world_name:=#{$worldName} name:=#{_name}</command>\n"\
    "</executable>\n"\
    "<executable name='x3_ros_ign_bridge'>\n"\
      "  <command>roslaunch --wait subt_ros vehicle_topics.launch world_name:=#{$worldName} name:=#{_name} uav:=#{uav} laser_scan:=#{laserScan} stereo_cam:=#{stereoCam} rgbd_cam:=#{rgbdCam}</command>\n"\
    "</executable>\n"
  end

  def spawnX4(_name, _config, _x, _y)
    uav=1
    laserScan=0
    stereoCam=0
    rgbdCam=0
    if _config == "2"
      rgbdCam=1
    end
    if _config == "3" or _config == "4"
      laserScan=1
    end
    if _config == "5"
      stereoCam=1
    end
    "<plugin name=\"ignition::launch::GazeboFactory\"\n"\
    "        filename=\"libignition-launch-gazebo-factory.so\">\n"\
    "  <name>#{_name}</name>\n"\
    "  <allow_renaming>false</allow_renaming>\n"\
    "  <pose>#{_x} #{_y} 0.2 0 0 0</pose>\n"\
    "  <world>#{$worldName}</world>\n"\
    "  <is_performer>true</is_performer>\n"\
    "  <sdf version='1.6'>\n"\
    "  <include>\n"\
    "    <name>#{_name}</name>\n"\
    "    <uri>https://fuel.ignitionrobotics.org/1.0/OpenRobotics/models/X4 UAV Config #{_config}</uri>\n"\
    "    <!-- Publish robot state information -->\n"\
    "    <plugin filename=\"libignition-gazebo-pose-publisher-system.so\"\n"\
    "      name=\"ignition::gazebo::systems::PosePublisher\">\n"\
    "      <publish_link_pose>true</publish_link_pose>\n"\
    "      <publish_sensor_pose>true</publish_sensor_pose>\n"\
    "      <publish_collision_pose>false</publish_collision_pose>\n"\
    "      <publish_visual_pose>false</publish_visual_pose>\n"\
    "      <publish_nested_model_pose>#{$enableGroundTruth}</publish_nested_model_pose>\n"\
    "      <use_pose_vector_msg>true</use_pose_vector_msg>\n"\
    "      <static_publisher>true</static_publisher>\n"\
    "      <static_update_frequency>1</static_update_frequency>\n"\
    "    </plugin>\n"\
    "    <plugin filename=\"libignition-gazebo-multicopter-motor-model-system.so\"\n"\
    "      name=\"ignition::gazebo::systems::MulticopterMotorModel\">\n"\
    "      <robotNamespace>model/#{_name}</robotNamespace>\n"\
    "      <jointName>rotor_0_joint</jointName>\n"\
    "      <linkName>rotor_0</linkName>\n"\
    "      <turningDirection>ccw</turningDirection>\n"\
    "      <timeConstantUp>0.0182</timeConstantUp>\n"\
    "      <timeConstantDown>0.0182</timeConstantDown>\n"\
    "      <maxRotVelocity>1000.0</maxRotVelocity>\n"\
    "      <motorConstant>1.269e-05</motorConstant>\n"\
    "      <momentConstant>0.016754</momentConstant>\n"\
    "      <commandSubTopic>command/motor_speed</commandSubTopic>\n"\
    "      <motorNumber>0</motorNumber>\n"\
    "      <rotorDragCoefficient>2.0673e-04</rotorDragCoefficient>\n"\
    "      <rollingMomentCoefficient>0</rollingMomentCoefficient>\n"\
    "      <motorSpeedPubTopic>motor_speed/0</motorSpeedPubTopic>\n"\
    "      <rotorVelocitySlowdownSim>10</rotorVelocitySlowdownSim>\n"\
    "      <motorType>velocity</motorType>\n"\
    "    </plugin>\n"\
    "    <plugin filename=\"libignition-gazebo-multicopter-motor-model-system.so\"\n"\
    "      name=\"ignition::gazebo::systems::MulticopterMotorModel\">\n"\
    "      <robotNamespace>model/#{_name}</robotNamespace>\n"\
    "      <jointName>rotor_1_joint</jointName>\n"\
    "      <linkName>rotor_1</linkName>\n"\
    "      <turningDirection>cw</turningDirection>\n"\
    "      <timeConstantUp>0.0182</timeConstantUp>\n"\
    "      <timeConstantDown>0.0182</timeConstantDown>\n"\
    "      <maxRotVelocity>1000.0</maxRotVelocity>\n"\
    "      <motorConstant>1.269e-05</motorConstant>\n"\
    "      <momentConstant>0.016754</momentConstant>\n"\
    "      <commandSubTopic>command/motor_speed</commandSubTopic>\n"\
    "      <motorNumber>1</motorNumber>\n"\
    "      <rotorDragCoefficient>2.0673e-04</rotorDragCoefficient>\n"\
    "      <rollingMomentCoefficient>0</rollingMomentCoefficient>\n"\
    "      <motorSpeedPubTopic>motor_speed/1</motorSpeedPubTopic>\n"\
    "      <rotorVelocitySlowdownSim>10</rotorVelocitySlowdownSim>\n"\
    "      <motorType>velocity</motorType>\n"\
    "    </plugin>\n"\
    "    <plugin filename=\"libignition-gazebo-multicopter-motor-model-system.so\"\n"\
    "      name=\"ignition::gazebo::systems::MulticopterMotorModel\">\n"\
    "      <robotNamespace>model/#{_name}</robotNamespace>\n"\
    "      <jointName>rotor_2_joint</jointName>\n"\
    "      <linkName>rotor_2</linkName>\n"\
    "      <turningDirection>ccw</turningDirection>\n"\
    "      <timeConstantUp>0.0182</timeConstantUp>\n"\
    "      <timeConstantDown>0.0182</timeConstantDown>\n"\
    "      <maxRotVelocity>1000.0</maxRotVelocity>\n"\
    "      <motorConstant>1.269e-05</motorConstant>\n"\
    "      <momentConstant>0.016754</momentConstant>\n"\
    "      <commandSubTopic>command/motor_speed</commandSubTopic>\n"\
    "      <motorNumber>2</motorNumber>\n"\
    "      <rotorDragCoefficient>2.0673e-04</rotorDragCoefficient>\n"\
    "      <rollingMomentCoefficient>0</rollingMomentCoefficient>\n"\
    "      <motorSpeedPubTopic>motor_speed/2</motorSpeedPubTopic>\n"\
    "      <rotorVelocitySlowdownSim>10</rotorVelocitySlowdownSim>\n"\
    "      <motorType>velocity</motorType>\n"\
    "    </plugin>\n"\
    "    <plugin filename=\"libignition-gazebo-multicopter-motor-model-system.so\"\n"\
    "      name=\"ignition::gazebo::systems::MulticopterMotorModel\">\n"\
    "      <robotNamespace>model/#{_name}</robotNamespace>\n"\
    "      <jointName>rotor_3_joint</jointName>\n"\
    "      <linkName>rotor_3</linkName>\n"\
    "      <turningDirection>cw</turningDirection>\n"\
    "      <timeConstantUp>0.0182</timeConstantUp>\n"\
    "      <timeConstantDown>0.0182</timeConstantDown>\n"\
    "      <maxRotVelocity>1000.0</maxRotVelocity>\n"\
    "      <motorConstant>1.269e-05</motorConstant>\n"\
    "      <momentConstant>0.016754</momentConstant>\n"\
    "      <commandSubTopic>command/motor_speed</commandSubTopic>\n"\
    "      <motorNumber>3</motorNumber>\n"\
    "      <rotorDragCoefficient>2.0673e-04</rotorDragCoefficient>\n"\
    "      <rollingMomentCoefficient>0</rollingMomentCoefficient>\n"\
    "      <motorSpeedPubTopic>motor_speed/3</motorSpeedPubTopic>\n"\
    "      <rotorVelocitySlowdownSim>10</rotorVelocitySlowdownSim>\n"\
    "      <motorType>velocity</motorType>\n"\
    "    </plugin>\n"\
    "    <plugin filename=\"libignition-gazebo-multicopter-motor-model-system.so\"\n"\
    "      name=\"ignition::gazebo::systems::MulticopterMotorModel\">\n"\
    "      <robotNamespace>model/#{_name}</robotNamespace>\n"\
    "      <jointName>rotor_4_joint</jointName>\n"\
    "      <linkName>rotor_4</linkName>\n"\
    "      <turningDirection>ccw</turningDirection>\n"\
    "      <timeConstantUp>0.0182</timeConstantUp>\n"\
    "      <timeConstantDown>0.0182</timeConstantDown>\n"\
    "      <maxRotVelocity>1000.0</maxRotVelocity>\n"\
    "      <motorConstant>1.269e-05</motorConstant>\n"\
    "      <momentConstant>0.016754</momentConstant>\n"\
    "      <commandSubTopic>command/motor_speed</commandSubTopic>\n"\
    "      <motorNumber>4</motorNumber>\n"\
    "      <rotorDragCoefficient>2.0673e-04</rotorDragCoefficient>\n"\
    "      <rollingMomentCoefficient>0</rollingMomentCoefficient>\n"\
    "      <motorSpeedPubTopic>motor_speed/4</motorSpeedPubTopic>\n"\
    "      <rotorVelocitySlowdownSim>10</rotorVelocitySlowdownSim>\n"\
    "      <motorType>velocity</motorType>\n"\
    "    </plugin>\n"\
    "    <plugin filename=\"libignition-gazebo-multicopter-motor-model-system.so\"\n"\
    "      name=\"ignition::gazebo::systems::MulticopterMotorModel\">\n"\
    "      <robotNamespace>model/#{_name}</robotNamespace>\n"\
    "      <jointName>rotor_5_joint</jointName>\n"\
    "      <linkName>rotor_5</linkName>\n"\
    "      <turningDirection>cw</turningDirection>\n"\
    "      <timeConstantUp>0.0182</timeConstantUp>\n"\
    "      <timeConstantDown>0.0182</timeConstantDown>\n"\
    "      <maxRotVelocity>1000.0</maxRotVelocity>\n"\
    "      <motorConstant>1.269e-05</motorConstant>\n"\
    "      <momentConstant>0.016754</momentConstant>\n"\
    "      <commandSubTopic>command/motor_speed</commandSubTopic>\n"\
    "      <motorNumber>5</motorNumber>\n"\
    "      <rotorDragCoefficient>2.0673e-04</rotorDragCoefficient>\n"\
    "      <rollingMomentCoefficient>0</rollingMomentCoefficient>\n"\
    "      <motorSpeedPubTopic>motor_speed/5</motorSpeedPubTopic>\n"\
    "      <rotorVelocitySlowdownSim>10</rotorVelocitySlowdownSim>\n"\
    "      <motorType>velocity</motorType>\n"\
    "    </plugin>\n"\
    "    <!--Multicopter velocity controller--> \n"\
    "    <plugin\n"\
    "      filename=\"libignition-gazebo-multicopter-control-system.so\"\n"\
    "      name=\"ignition::gazebo::systems::MulticopterVelocityControl\">\n"\
    "      <robotNamespace>model/#{_name}</robotNamespace>\n"\
    "      <commandSubTopic>cmd_vel</commandSubTopic>\n"\
    "      <motorControlPubTopic>command/motor_speed</motorControlPubTopic>\n"\
    "      <enableSubTopic>velocity_controller/enable</enableSubTopic>\n"\
    "      <comLinkName>base_link</comLinkName>\n"\
    "      <velocityGain>6 6 10</velocityGain>\n"\
    "      <attitudeGain>4 4 2</attitudeGain>\n"\
    "      <angularRateGain>0.7 0.7 0.7</angularRateGain>\n"\
    "      <maximumLinearAcceleration>1 1 2</maximumLinearAcceleration>\n"\
    "      <maximumLinearVelocity>5 5 5</maximumLinearVelocity>\n"\
    "      <maximumAngularVelocity>3 3 3</maximumAngularVelocity>\n"\
    "      <linearVelocityNoiseMean>0 0 0</linearVelocityNoiseMean>\n"\
    "      <!-- linearVelocityNoiseStdDev based on error values reported in the paper Shen et. al., -->\n"\
    "      <!-- Vision-Based State Estimation and Trajectory Control Towards High-Speed Flight with a Quadrotor -->\n"\
    "      <!-- http://citeseerx.ist.psu.edu/viewdoc/download?doi=10.1.1.490.7958&rep=rep1&type=pdf -->\n"\
    "      <linearVelocityNoiseStdDev>0.1105 0.1261 0.0947</linearVelocityNoiseStdDev>\n"\
    "      <angularVelocityNoiseMean>0 0 0</angularVelocityNoiseMean>\n"\
    "      <!-- angularVelocityNoiseStdDev values based on ADIS16448's Rate Noise Density with a sample  -->\n"\
    "      <!-- time of 0.004 ms. -->\n"\
    "      <angularVelocityNoiseStdDev>0.004 0.004 0.004</angularVelocityNoiseStdDev>\n"\
    "      <rotorConfiguration>\n"\
    "        <rotor>\n"\
    "          <jointName>rotor_0_joint</jointName>\n"\
    "          <forceConstant>1.269e-05</forceConstant>\n"\
    "          <momentConstant>1.6754e-2</momentConstant>\n"\
    "          <direction>1</direction>\n"\
    "        </rotor>\n"\
    "        <rotor>\n"\
    "          <jointName>rotor_1_joint</jointName>\n"\
    "          <forceConstant>1.269e-05</forceConstant>\n"\
    "          <momentConstant>1.6754e-2</momentConstant>\n"\
    "          <direction>-1</direction>\n"\
    "        </rotor>\n"\
    "        <rotor>\n"\
    "          <jointName>rotor_2_joint</jointName>\n"\
    "          <forceConstant>1.269e-05</forceConstant>\n"\
    "          <momentConstant>1.6754e-2</momentConstant>\n"\
    "          <direction>1</direction>\n"\
    "        </rotor>\n"\
    "        <rotor>\n"\
    "          <jointName>rotor_3_joint</jointName>\n"\
    "          <forceConstant>1.269e-05</forceConstant>\n"\
    "          <momentConstant>1.6754e-2</momentConstant>\n"\
    "          <direction>-1</direction>\n"\
    "        </rotor>\n"\
    "        <rotor>\n"\
    "          <jointName>rotor_4_joint</jointName>\n"\
    "          <forceConstant>1.269e-05</forceConstant>\n"\
    "          <momentConstant>1.6754e-2</momentConstant>\n"\
    "          <direction>1</direction>\n"\
    "        </rotor>\n"\
    "        <rotor>\n"\
    "          <jointName>rotor_5_joint</jointName>\n"\
    "          <forceConstant>1.269e-05</forceConstant>\n"\
    "          <momentConstant>1.6754e-2</momentConstant>\n"\
    "          <direction>-1</direction>\n"\
    "        </rotor>\n"\
    "      </rotorConfiguration>\n"\
    "    </plugin>\n"\
    "    <!-- Battery plugin -->\n"\
    "    <plugin filename=\"libignition-gazebo-linearbatteryplugin-system.so\"\n"\
    "      name=\"ignition::gazebo::systems::LinearBatteryPlugin\">\n"\
    "      <battery_name>linear_battery</battery_name>\n"\
    "      <voltage>12.694</voltage>\n"\
    "      <open_circuit_voltage_constant_coef>12.694</open_circuit_voltage_constant_coef>\n"\
    "      <open_circuit_voltage_linear_coef>-3.1424</open_circuit_voltage_linear_coef>\n"\
    "      <initial_charge>18.0</initial_charge>\n"\
    "      <capacity>18.0</capacity>\n"\
    "      <resistance>0.061523</resistance>\n"\
    "      <smooth_current_tau>1.9499</smooth_current_tau>\n"\
    "      <power_load>6.6</power_load>\n"\
    "      <start_on_motion>true</start_on_motion>\n"\
    "    </plugin>\n"\
    "    </include>\n"\
    "  </sdf>\n"\
    "</plugin>\n"\
    "<executable name='x4_description'>\n"\
    "  <command>roslaunch --wait subt_ros x4_description.launch world_name:=#{$worldName} name:=#{_name}</command>\n"\
    "</executable>\n"\
    "<executable name='x4_ros_ign_bridge'>\n"\
    "  <command>roslaunch --wait subt_ros vehicle_topics.launch world_name:=#{$worldName} name:=#{_name} uav:=#{uav} laser_scan:=#{laserScan} stereo_cam:=#{stereoCam} rgbd_cam:=#{rgbdCam}</command>\n"\
    "</executable>\n"
  end

  def spawnTeamBase(_x, _y, _z, _yaw)
    "<plugin name=\"ignition::launch::GazeboFactory\"\n"\
    "        filename=\"libignition-launch-gazebo-factory.so\">\n"\
<<<<<<< HEAD
    "  <name>TeamBase</name>\n"\
=======
    "  <name>TEAMBASE</name>\n"\
>>>>>>> d62b4abf
    "  <allow_renaming>false</allow_renaming>\n"\
    "  <world>#{$worldName}</world>\n"\
    "  <is_performer>false</is_performer>\n"\
    "  <sdf version='1.6'>\n"\
<<<<<<< HEAD
    "  <model name='TeamBase'>\n"\
=======
    "  <model name='TEAMBASE'>\n"\
>>>>>>> d62b4abf
    "    <pose>#{_x} #{_y} #{_z} 0 0 #{_yaw}</pose>\n"\
    "    <static>true</static>\n"\
    "    <link name='link'>\n"\
    "      <pose>0 0 0.05 0 0 0</pose>\n"\
    "      <visual name='visual'>\n"\
    "        <geometry>\n"\
    "          <box>\n"\
    "            <size>.1 .1 .1</size>\n"\
    "          </box>\n"\
    "        </geometry>\n"\
    "      </visual>\n"\
    "    </link>\n"\
    "  </model>\n"\
    "  </sdf>\n"\
    "</plugin>\n"\
    "<executable name='teambase_description'>\n"\
    "  <command>roslaunch --wait subt_ros teambase_description.launch world_name:=#{$worldName}</command>\n"\
    "</executable>\n"\
    "<executable name='teambase_ros_ign_bridge'>\n"\
      "  <command>roslaunch --wait subt_ros teambase_topics.launch world_name:=#{$worldName}</command>\n"\
    "</executable>\n"
  end
%>

<%
  robotSpawned = 0
  robots.each do |name, config|
    robotType = config[1]
    robotConfigN = config[-1]
    posX = -(robotSpawned / spawnColSize * spawnGridSize - spawnRowOffset)
    posY = -(robotSpawned % spawnColSize * spawnGridSize - spawnColOffset)
    if robotType == "1" and (robotConfigN == "1" or robotConfigN == "2" or robotConfigN == "3" or robotConfigN == "4" or robotConfigN == "5")
      robotSpawned += 1
%>
<%=   spawnX1(name, robotConfigN, posX, posY) %>
<%
    elsif robotType == "2" and (robotConfigN == "1" or robotConfigN == "2" or robotConfigN == "3" or robotConfigN == "4" or robotConfigN == "5" or robotConfigN == "6")
      robotSpawned += 1
%>
<%=   spawnX2(name, robotConfigN, posX, posY) %>
<%
    elsif robotType == "3" and (robotConfigN == "1" or robotConfigN == "2" or robotConfigN == "3" or robotConfigN == "4")
      robotSpawned += 1
%>
<%=   spawnX3(name, robotConfigN, posX, posY) %>
<%
    elsif robotType == "4" and (robotConfigN == "1" or robotConfigN == "2" or robotConfigN == "3" or robotConfigN == "4" or robotConfigN == "5")
      robotSpawned += 1
%>
<%=   spawnX4(name, robotConfigN, posX, posY) %>
<%
<<<<<<< HEAD
    elsif (name.downcase == "teambase" || name.downcase == "team_base") &&
          (config.downcase == "teambase" || config.downcase == "team_base")
=======
    elsif name == "TEAMBASE" and config == "TEAMBASE"
>>>>>>> d62b4abf
      robotSpawned += 1
      if !teamBaseSpawned
        teamBaseSpawned = true
%>
<%=     spawnTeamBase(posX, posY, spawnWorldZPos, spawnWorldYaw) %>
<%
      end
    else
      # Try a team-submitted vehicle.
      package = config.downcase
      installDir = `rospack find #{package}`.chomp
      if installDir.empty?
        raise "Unknown robot configuration #{config}. ROS package #{package} could not be found."
      end

      spawnerScript =  "#{installDir}/launch/spawner.rb"
      begin
        load spawnerScript
      rescue LoadError
        raise "Unknown robot configuration #{config}. #{spawnerScript} could not be found."
      else
        fuelPrefix = "https://fuel.ignitionrobotics.org/1.0/OpenRobotics/models"
        # We assume that the model and its supporting files can be found in
        # `installDir`. If `$localModel` is not set, the model is loaded from
        # Fuel.
        if $localModel
          modelURI = installDir
        else
          # check if robot name follows subt robot naming convention on Fuel.
          # if so, construct a name without underscores, e.g. 'X1 Config 2' or
          # 'X3 UAV Config 4', else use original name
          convention = /^x[[:digit:]]_.*[[:digit:]]/.match(package)
          if convention
            robotType = config[1]
            robotConfigN = config[-1]
            if robotType == "3" or robotType == "4"
              mUAVStr = "UAV "
            else
              mUAVStr = ""
            end
            robotName = "X#{robotType} #{mUAVStr}Config #{robotConfigN}"
          else
            robotName = config
          end
          modelURI = "#{fuelPrefix}/#{robotName}"
        end
        robotSpawned += 1
%>
<%=     spawner(name, modelURI, $worldName, posX, posY, 0.2, 0, 0, 0) %>
<%=     rosExecutables(name, $worldName) %>
<%
      end
    end
  end
%>

</ignition><|MERGE_RESOLUTION|>--- conflicted
+++ resolved
@@ -926,20 +926,12 @@
   def spawnTeamBase(_x, _y, _z, _yaw)
     "<plugin name=\"ignition::launch::GazeboFactory\"\n"\
     "        filename=\"libignition-launch-gazebo-factory.so\">\n"\
-<<<<<<< HEAD
-    "  <name>TeamBase</name>\n"\
-=======
     "  <name>TEAMBASE</name>\n"\
->>>>>>> d62b4abf
     "  <allow_renaming>false</allow_renaming>\n"\
     "  <world>#{$worldName}</world>\n"\
     "  <is_performer>false</is_performer>\n"\
     "  <sdf version='1.6'>\n"\
-<<<<<<< HEAD
-    "  <model name='TeamBase'>\n"\
-=======
     "  <model name='TEAMBASE'>\n"\
->>>>>>> d62b4abf
     "    <pose>#{_x} #{_y} #{_z} 0 0 #{_yaw}</pose>\n"\
     "    <static>true</static>\n"\
     "    <link name='link'>\n"\
@@ -991,12 +983,7 @@
 %>
 <%=   spawnX4(name, robotConfigN, posX, posY) %>
 <%
-<<<<<<< HEAD
-    elsif (name.downcase == "teambase" || name.downcase == "team_base") &&
-          (config.downcase == "teambase" || config.downcase == "team_base")
-=======
     elsif name == "TEAMBASE" and config == "TEAMBASE"
->>>>>>> d62b4abf
       robotSpawned += 1
       if !teamBaseSpawned
         teamBaseSpawned = true
