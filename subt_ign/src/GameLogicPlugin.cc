--- conflicted
+++ resolved
@@ -577,11 +577,14 @@
             // Get the model name
             auto mName =
               _ecm.Component<gazebo::components::Name>(model->Data());
-<<<<<<< HEAD
             if (this->dataPtr->robotNames.find(mName->Data()) ==
                 this->dataPtr->robotNames.end())
             {
               this->dataPtr->robotNames.insert(mName->Data());
+
+              auto filePath =
+                _ecm.Component<gazebo::components::SourceFilePath>(model->Data());
+              this->dataPtr->robotSourceFilePaths.insert(filePath->Data());
 
               // Subscribe to detach topics. We are doing a blanket
               // subscribe even though a robot model may not be marsupial.
@@ -592,13 +595,6 @@
               this->dataPtr->node.Subscribe(detachTopic,
                   &GameLogicPluginPrivate::OnDetachEvent, this->dataPtr.get());
             }
-=======
-            this->dataPtr->robotNames.insert(mName->Data());
-
-            auto filePath =
-              _ecm.Component<gazebo::components::SourceFilePath>(model->Data());
-            this->dataPtr->robotSourceFilePaths.insert(filePath->Data());
->>>>>>> 1033c7b4
           }
           return true;
         });
